{
 "cells": [
  {
   "cell_type": "code",
   "execution_count": null,
   "id": "7891c150",
   "metadata": {},
   "outputs": [],
   "source": [
    "import pandas as pd\n",
    "import numpy as np\n",
    "import matplotlib.pyplot as plt\n",
    "import seaborn as sns\n",
    "import warnings\n",
    "from meteostat import Stations, Daily\n",
    "from tqdm import tqdm\n",
    "import time\n",
    "warnings.filterwarnings(\"ignore\")"
   ]
  },
  {
   "cell_type": "code",
   "execution_count": null,
   "id": "79cbae7c",
   "metadata": {},
   "outputs": [],
   "source": [
    "def load_csv_file(filename):\n",
    "    return pd.read_csv(filename)\n",
    "fd_train = load_csv_file(\"data/Train.csv\")\n",
    "fd_test =  load_csv_file(\"data/Test.csv\")"
   ]
  },
  {
   "cell_type": "code",
   "execution_count": null,
   "id": "ab81afd5",
   "metadata": {},
   "outputs": [],
   "source": [
    "fd_train.describe()"
   ]
  },
  {
   "cell_type": "code",
   "execution_count": null,
   "id": "17e1684c",
   "metadata": {},
   "outputs": [],
   "source": [
    "def get_commmon_columns():\n",
    "    return ['id', 'date', 'flight_id', 'departure_point', 'arrival_point', 'departure_time', 'arrival_time', 'flight_status', 'aircraft_code']\n",
    "\n",
    "def rename_colums(fd_train, extra_columns):\n",
    "    columns = get_commmon_columns() + extra_columns\n",
    "    fd_train.columns = columns\n",
    "    return fd_train\n",
    "\n",
    "fd_train = rename_colums(fd_train, [\"target\"])\n",
    "fd_test = rename_colums(fd_test,[])"
   ]
  },
  {
   "cell_type": "code",
   "execution_count": null,
   "id": "43899b32",
   "metadata": {},
   "outputs": [],
   "source": [
    "def add_column_duration(fd_train):\n",
    "    fd_train['departure_time'] = pd.to_datetime(fd_train['departure_time'], format='%Y-%m-%d %H:%M:%S', errors='coerce')\n",
    "    fd_train['arrival_time'] = pd.to_datetime(fd_train['arrival_time'], format='%Y-%m-%d %H.%M.%S', errors='coerce')\n",
    "    fd_train['duration'] = (pd.to_datetime(fd_train['arrival_time']) - pd.to_datetime(fd_train['departure_time'])).dt.total_seconds()\n",
    "    return fd_train"
   ]
  },
  {
   "cell_type": "code",
   "execution_count": 6,
   "id": "023915f5",
   "metadata": {},
   "outputs": [],
   "source": [
    "def prepared_train_data(final_df):\n",
    "    final_df = add_column_duration(fd_train)\n",
    "    ## Select records which has less than 20hrs long duration\n",
    "    ## Filter records which have delay(target) between 1minute to 3hrs\n",
    "    final_df = add_datetime_features(final_df)\n",
    "    final_df = add_route_column(final_df)\n",
    "    final_df = fd_train[fd_train[\"duration\"] < 68400]\n",
    "    df_non_zeros_without_outliers = final_df[(final_df['target'] > 0) & (final_df['target'] < 165)]\n",
    "    all_zeros = final_df[final_df['target'] == 0]\n",
    "\n",
    "    # Create a copy of all_zeros and assign random negative values between -1 and -165 to 'target'\n",
    "    all_zeros_negative = all_zeros.copy()\n",
    "    positive_targets = df_non_zeros_without_outliers[df_non_zeros_without_outliers['target'] > 0]['target'].values\n",
    "\n",
    "    all_zeros_negative['target'] = -np.random.choice(positive_targets, size=len(all_zeros_negative), replace=True)\n",
    "    all_zeros_pos_neg = pd.concat([all_zeros_negative, df_non_zeros_without_outliers], axis=0, ignore_index=True)\n",
    "    all_zeros_pos_neg.drop([\"id\", \"flight_id\", \"date\"], inplace=True, axis=1)\n",
    "    all_zeros_pos_neg = add_weather_features(all_zeros_pos_neg)\n",
    "    all_zeros_pos_neg = immute_weather_features(all_zeros_pos_neg)\n",
    "    return all_zeros_pos_neg\n"
   ]
  },
  {
   "cell_type": "code",
   "execution_count": 7,
   "id": "10f1b67d",
   "metadata": {},
   "outputs": [
    {
     "data": {
      "application/vnd.microsoft.datawrangler.viewer.v0+json": {
       "columns": [
        {
         "name": "index",
         "rawType": "int64",
         "type": "integer"
        },
        {
         "name": "departure_point",
         "rawType": "object",
         "type": "string"
        },
        {
         "name": "arrival_point",
         "rawType": "object",
         "type": "string"
        },
        {
         "name": "departure_time",
         "rawType": "datetime64[ns]",
         "type": "datetime"
        },
        {
         "name": "arrival_time",
         "rawType": "datetime64[ns]",
         "type": "datetime"
        },
        {
         "name": "flight_status",
         "rawType": "object",
         "type": "string"
        },
        {
         "name": "aircraft_code",
         "rawType": "object",
         "type": "string"
        },
        {
         "name": "target",
         "rawType": "float64",
         "type": "float"
        },
        {
         "name": "duration",
         "rawType": "float64",
         "type": "float"
        }
       ],
       "ref": "a617804d-3a08-4ebc-b36a-789366fcbe42",
       "rows": [
        [
         "0",
         "TUN",
         "IST",
         "2016-01-16 04:10:00",
         "2016-01-16 06:45:00",
         "ATA",
         "TU 32AIMN",
         "-25.0",
         "9300.0"
        ],
        [
         "1",
         "DJE",
         "NTE",
         "2016-01-17 14:10:00",
         "2016-01-17 17:00:00",
         "ATA",
         "TU 736IOK",
         "-33.0",
         "10200.0"
        ],
        [
         "2",
         "TUN",
         "MED",
         "2016-01-20 19:40:00",
         "2016-01-21 00:00:00",
         "ATA",
         "TU 320IMR",
         "-14.0",
         "15600.0"
        ],
        [
         "3",
         "IST",
         "TUN",
         "2016-01-21 20:10:00",
         "2016-01-21 23:00:00",
         "ATA",
         "TU 320IMU",
         "-35.0",
         "10200.0"
        ],
        [
         "4",
         "CMN",
         "TUN",
         "2016-01-22 17:45:00",
         "2016-01-22 20:10:00",
         "ATA",
         "TU 320IMR",
         "-20.0",
         "8700.0"
        ]
       ],
       "shape": {
        "columns": 8,
        "rows": 5
       }
      },
      "text/html": [
       "<div>\n",
       "<style scoped>\n",
       "    .dataframe tbody tr th:only-of-type {\n",
       "        vertical-align: middle;\n",
       "    }\n",
       "\n",
       "    .dataframe tbody tr th {\n",
       "        vertical-align: top;\n",
       "    }\n",
       "\n",
       "    .dataframe thead th {\n",
       "        text-align: right;\n",
       "    }\n",
       "</style>\n",
       "<table border=\"1\" class=\"dataframe\">\n",
       "  <thead>\n",
       "    <tr style=\"text-align: right;\">\n",
       "      <th></th>\n",
       "      <th>departure_point</th>\n",
       "      <th>arrival_point</th>\n",
       "      <th>departure_time</th>\n",
       "      <th>arrival_time</th>\n",
       "      <th>flight_status</th>\n",
       "      <th>aircraft_code</th>\n",
       "      <th>target</th>\n",
       "      <th>duration</th>\n",
       "    </tr>\n",
       "  </thead>\n",
       "  <tbody>\n",
       "    <tr>\n",
       "      <th>0</th>\n",
       "      <td>TUN</td>\n",
       "      <td>IST</td>\n",
       "      <td>2016-01-16 04:10:00</td>\n",
       "      <td>2016-01-16 06:45:00</td>\n",
       "      <td>ATA</td>\n",
       "      <td>TU 32AIMN</td>\n",
       "      <td>-25.0</td>\n",
       "      <td>9300.0</td>\n",
       "    </tr>\n",
       "    <tr>\n",
       "      <th>1</th>\n",
       "      <td>DJE</td>\n",
       "      <td>NTE</td>\n",
       "      <td>2016-01-17 14:10:00</td>\n",
       "      <td>2016-01-17 17:00:00</td>\n",
       "      <td>ATA</td>\n",
       "      <td>TU 736IOK</td>\n",
       "      <td>-33.0</td>\n",
       "      <td>10200.0</td>\n",
       "    </tr>\n",
       "    <tr>\n",
       "      <th>2</th>\n",
       "      <td>TUN</td>\n",
       "      <td>MED</td>\n",
       "      <td>2016-01-20 19:40:00</td>\n",
       "      <td>2016-01-21 00:00:00</td>\n",
       "      <td>ATA</td>\n",
       "      <td>TU 320IMR</td>\n",
       "      <td>-14.0</td>\n",
       "      <td>15600.0</td>\n",
       "    </tr>\n",
       "    <tr>\n",
       "      <th>3</th>\n",
       "      <td>IST</td>\n",
       "      <td>TUN</td>\n",
       "      <td>2016-01-21 20:10:00</td>\n",
       "      <td>2016-01-21 23:00:00</td>\n",
       "      <td>ATA</td>\n",
       "      <td>TU 320IMU</td>\n",
       "      <td>-35.0</td>\n",
       "      <td>10200.0</td>\n",
       "    </tr>\n",
       "    <tr>\n",
       "      <th>4</th>\n",
       "      <td>CMN</td>\n",
       "      <td>TUN</td>\n",
       "      <td>2016-01-22 17:45:00</td>\n",
       "      <td>2016-01-22 20:10:00</td>\n",
       "      <td>ATA</td>\n",
       "      <td>TU 320IMR</td>\n",
       "      <td>-20.0</td>\n",
       "      <td>8700.0</td>\n",
       "    </tr>\n",
       "  </tbody>\n",
       "</table>\n",
       "</div>"
      ],
      "text/plain": [
       "  departure_point arrival_point      departure_time        arrival_time   \n",
       "0             TUN           IST 2016-01-16 04:10:00 2016-01-16 06:45:00  \\\n",
       "1             DJE           NTE 2016-01-17 14:10:00 2016-01-17 17:00:00   \n",
       "2             TUN           MED 2016-01-20 19:40:00 2016-01-21 00:00:00   \n",
       "3             IST           TUN 2016-01-21 20:10:00 2016-01-21 23:00:00   \n",
       "4             CMN           TUN 2016-01-22 17:45:00 2016-01-22 20:10:00   \n",
       "\n",
       "  flight_status aircraft_code  target  duration  \n",
       "0           ATA     TU 32AIMN   -25.0    9300.0  \n",
       "1           ATA     TU 736IOK   -33.0   10200.0  \n",
       "2           ATA     TU 320IMR   -14.0   15600.0  \n",
       "3           ATA     TU 320IMU   -35.0   10200.0  \n",
       "4           ATA     TU 320IMR   -20.0    8700.0  "
      ]
     },
     "execution_count": 7,
     "metadata": {},
     "output_type": "execute_result"
    }
   ],
   "source": [
    "df = prepared_train_data(fd_train)\n",
<<<<<<< HEAD
    "df.head()"
=======
    "df"
   ]
  },
  {
   "cell_type": "code",
   "execution_count": 8,
   "id": "5d3ce3e3",
   "metadata": {},
   "outputs": [],
   "source": [
    "df.describe()"
>>>>>>> e013dfc6
   ]
  },
  {
   "cell_type": "code",
<<<<<<< HEAD
   "execution_count": 8,
   "id": "5d3ce3e3",
=======

   "execution_count": 9,
   "id": "c9f64162",
>>>>>>> e013dfc6
   "metadata": {},
   "outputs": [],
   "source": [
    "df = prepared_train_data(fd_train)\n",
    "df"
   ]
  },
  {
   "cell_type": "code",
   "execution_count": 9,
   "id": "c9f64162",
   "metadata": {},
   "outputs": [],
   "source": [
    "def prepared_test_data(final_test_df):\n",
    "    final_test_df.drop([\"flight_id\", \"date\"], inplace=True, axis=1)\n",
    "    final_df = add_datetime_features(final_test_df)\n",
    "    final_df = add_route_column(final_df)\n",
    "    final_df = add_column_duration(final_df)\n",
    "    final_df = add_weather_features(final_df)\n",
    "    final_df = immute_weather_features(final_df)\n",
    "    return final_df"
   ]
  },
  {
   "cell_type": "code",
   "execution_count": 9,
   "id": "0c3534e4",
   "metadata": {},
   "outputs": [
    {
     "data": {
      "text/plain": [
       "<Axes: xlabel='target', ylabel='Density'>"
      ]
     },
     "execution_count": 9,
     "metadata": {},
     "output_type": "execute_result"
    },
    {
     "data": {
      "image/png": "iVBORw0KGgoAAAANSUhEUgAAAkgAAAGwCAYAAABSN5pGAAAAOXRFWHRTb2Z0d2FyZQBNYXRwbG90bGliIHZlcnNpb24zLjcuMSwgaHR0cHM6Ly9tYXRwbG90bGliLm9yZy/bCgiHAAAACXBIWXMAAA9hAAAPYQGoP6dpAABhD0lEQVR4nO3dCXhTZfY/8NOm+76vtLSFQimUspciigsCig6o4wDOT5BB0FEZFJcBVHAdBhVFB0bEGUD/ijA4yCAiioAoi4VCWcpSCm1p6b7QfW/yf86b3pCGtHRJe7N8P88Tk9zcpPcGm56c97zntVKpVCoCAAAAAA3r6zcBAAAAgCFAAgAAANCBAAkAAABABwIkAAAAAB0IkAAAAAB0IEACAAAA0IEACQAAAECHje4GaB+lUkk5OTnk6upKVlZWch8OAAAAtAO3f6yoqKCgoCCytm49T4QAqZM4OAoJCZH7MAAAAKATsrKyqFevXq0+jgCpkzhzJL3Bbm5uch8OAAAAtEN5eblIcEh/x1uDAKmTpGE1Do4QIAEAAJiWm5XHoEgbAAAAQAcCJAAAAAAdCJAAAAAAdCBAAgAAANCBAAkAAABABwIkAAAAAB0IkAAAAAB0IEACAAAA0IEACQAAAEAHAiQAAAAAHQiQAAAAAHQgQAIAAADQgQAJAAAAQAcCJAAAAAAdCJAAAAAAdNjobgAAgJvblJDZ5uOPxIX22LEAgOEhgwQAAACgAwESAAAAgA4ESAAAAAA6ECABAAAA6ECABAAAAKADARIAAACADgRIAAAAAMYWIK1Zs4bCwsLIwcGB4uLi6OjRo23uv3XrVoqKihL7x8TE0K5du1o8vm3bNpowYQJ5e3uTlZUVnTx5Uu/rHDlyhO68805ydnYmNzc3uu2226impsag5wYAAACmSdYAacuWLbRw4UJatmwZnThxgmJjY2nixIlUUFCgd//Dhw/TjBkzaM6cOZSUlERTp04Vl+TkZM0+VVVVNHbsWFqxYkWrP5eDo0mTJolAigOyY8eO0TPPPEPW1rLHiwAAAGAErFQqlUquH84Zo5EjR9Lq1avFfaVSSSEhITR//nxatGjRDftPmzZNBEA7d+7UbBs9ejQNGTKE1q5d22LfjIwMCg8PF4EUP66Nn3P33XfTm2++2eljLy8vJ3d3dyorKxMZKACwLOikDWCa2vv3W7aUSX19PR0/fpzGjx9//WCsrcV9zvDow9u192eccWptf304O5WQkEB+fn40ZswY8vf3p3HjxtHBgwfbfF5dXZ14U7UvAAAAYJ5kC5CKioqoqalJBCja+H5eXp7e5/D2juyvT1pamrh+7bXXaO7cubR7924aNmwY3XXXXZSamtrq85YvXy4iTunCmS4AAAAwTxZXdMPDeOyJJ56g2bNn09ChQ+mDDz6g/v370/r161t93uLFi0U6TrpkZWX14FEDAABAT7Ihmfj4+JBCoaD8/PwW2/l+QECA3ufw9o7sr09gYKC4jo6ObrF9wIABlJnZek2Bvb29uAAAAID5ky2DZGdnR8OHD6e9e/e2yO7w/fj4eL3P4e3a+7M9e/a0ur8+3FIgKCiIUlJSWmy/ePEi9e7du8PnAQAAAOZHtgwS4yn+s2bNohEjRtCoUaNo1apVYpYaD32xmTNnUnBwsKj/YQsWLBAF1StXrqTJkyfT5s2bKTExkdatW6d5zZKSEpEJysnJEfelQIizTHzh3kgvvviiaC3AbQV4httnn31GFy5coK+//lqW9wEAAACMi6wBEk/bLywspKVLl4pCaw5WuGhaKsTmQEe7NxHPOtu0aRO98sortGTJEoqMjKTt27fToEGDNPvs2LFDE2Cx6dOni2sOiLgwmz377LNUW1tLzz33nAioOFDiTFSfPn168OwBAADAWMnaB8mUoQ8SgGVDHyQA02T0fZAAAAAAjBUCJAAAAAAdCJAAAAAAdCBAAgAAANCBAAkAAABABwIkAAAAAB0IkAAAAAB0IEACAAAA0IEACQAAAEAHAiQAAAAAHQiQAAAAAHQgQAIAAADQgQAJAAAAQAcCJAAAAAAdCJAAAAAAdCBAAgAAANCBAAkAAABABwIkAAAAAB0IkAAAAAB0IEACAAAA0IEACQAAAEAHAiQAAAAAHQiQAAAAAHQgQAIAAADQgQAJAAAAQAcCJAAAAAAdCJAAAAAAdCBAAgAAANCBAAkAAABABwIkAAAAAB0IkAAAAAB0IEACAAAAMMYAac2aNRQWFkYODg4UFxdHR48ebXP/rVu3UlRUlNg/JiaGdu3a1eLxbdu20YQJE8jb25usrKzo5MmTrb6WSqWie+65R+y3fft2g50TAAAAmC7ZA6QtW7bQwoULadmyZXTixAmKjY2liRMnUkFBgd79Dx8+TDNmzKA5c+ZQUlISTZ06VVySk5M1+1RVVdHYsWNpxYoVN/35q1atEsERAAAAgMRKxSkUGXHGaOTIkbR69WpxX6lUUkhICM2fP58WLVp0w/7Tpk0TAdDOnTs120aPHk1DhgyhtWvXttg3IyODwsPDRSDFj+vizNJ9991HiYmJFBgYSN98840ItvSpq6sTF0l5ebk4zrKyMnJzc+vSewAApmdTQmabjz8SF9pjxwIA7cd/v93d3W/691vWDFJ9fT0dP36cxo8ff/2ArK3F/SNHjuh9Dm/X3p9xxqm1/VtTXV1NjzzyiBjeCwgIuOn+y5cvF2+odOHgCAAAAMyTrAFSUVERNTU1kb+/f4vtfD8vL0/vc3h7R/ZvzXPPPUdjxoyhKVOmtGv/xYsXi2hTumRlZXXo5wEAAIDpsCELtGPHDtq3b58Yemsve3t7cQEAAADzJ2sGycfHhxQKBeXn57fYzvdbG/bi7R3ZXx8Oji5fvkweHh5kY2MjLuyhhx6i22+/vVPnAgAAAOZD1gDJzs6Ohg8fTnv37tVs4yJtvh8fH6/3Obxde3+2Z8+eVvfXh4u/T58+LYq0pQv74IMPaMOGDZ0+HwCwbE1KFZ3KKqUz2WV05moZ1Tcq5T4kADDVITae4j9r1iwaMWIEjRo1Sky751lqs2fPFo/PnDmTgoODRZE0W7BgAY0bN45WrlxJkydPps2bN4tZaOvWrdO8ZklJCWVmZlJOTo64n5KSIq45y6R90RUaGipmvQEAdEZS5jXalpQtbn91NJMG93Kn/z19C1qJAJgg2fsg8bT99957j5YuXSqm4nM2Z/fu3ZpCbA50cnNzNftzYfWmTZtEQMQ9k77++mvR4HHQoEEtaoyGDh0qAig2ffp0cV+3DQAAgCGl5FeIaw9HW1JYW9Hpq2WUWlAp92EBgCn2QTL3PgoAYBl9kJQqFf1t13mqrm+iJ26LoIv5FbQ/pZBenNifnr6jr2zHCQAm2AcJAMBc5JfXiuDIVmFFvTydaHy0Ogv+0/mWk0oAwDQgQAIAMID0oipxHebtLIbX7opSB0gns0qpoKJW5qMDgI5CgAQAYABpheoAKcLHWVwHuDuIIm0uYth/Qf/akgBgvBAgAQB0EdcfSRmkCF8XzfbxA9RZpD3nMMwGYGoQIAEAdFFeWS3VNDSRvY01BXk43hAg/ZpaRDX1TTIeIQB0FAIkAIAuSiusbFF/JBkQ6EqB7g5U16gUPZIAwHQgQAIA6KLMkmpxHd5cfyThBpFch8TO5ZbLcmwA0DkIkAAAuuhadYO49nW9cUHr6EAESACmCAESAEAXXauuF9ceTrY3PBYdpG5Edy4HARKAKUGABADQBbwgLTeIZB6Odq0GSJcKKqmuEYXaAKYCARIAQBeU1qizRzyDzdFOccPjQe4O5O5oS41KFaXmY102AFOBAAkAoAtKm+uPPJ1uzB5JhdrRgRhmAzA1CJAAAAwQIHGWqDUDpTokFGoDmAwESAAABhhi01egLUGhNoDpQYAEAGCADJJHK0NsLQKk3HJSKlU9dmwA0HkIkAAAuqC0jSn+kj6+LmSnsKbKuka6eq2mB48OADoLARIAQBeU1jQXabdRg2SrsKZ+AepFbM/llvXYsQFA5yFAAgDopCalisqbAyT3NobY2IAA9TDb+dyKHjk2AOgaBEgAAJ1UUdtAXFKksLIiVwebNveN9FdnkC43L2wLAMYNARIAQBcLtN0cbcjayqrNfbkOiV0urOqRYwOArkGABADQ5Sn+bQ+vaQdIaYWVmMkGYAIQIAEAdLmLdusF2pJeno5iJltdo5KySzGTDcDYIUACAOhyF+2bZ5BsFNYU5uMkbqMOCcD4IUACAOjiEFt7MkgMdUgApgMBEgBAVzNIHQ6QkEECMHYIkAAAOqmsuQeSRzuG2FgfP2dxfbkAARKAsUOABADQCQ1NSlFwzVzs2+6BJMEQG4DpQIAEANAJVXWN4pqbRDrYtu+jNKI5QCqqrKOy5uE5ADBOCJAAADqhqr5JXDvZK8jqJk0iJZxpCnBzELcvF2GYDcCYIUACAOhCBsnZrn3DaxLUIQGYBgRIAABdCZDsFR16HuqQAEyDUQRIa9asobCwMHJwcKC4uDg6evRom/tv3bqVoqKixP4xMTG0a9euFo9v27aNJkyYQN7e3iL1ffLkyRaPl5SU0Pz586l///7k6OhIoaGh9Je//IXKysq65fwAwJwDJJtOBUiXkEECMGqyB0hbtmyhhQsX0rJly+jEiRMUGxtLEydOpIKCAr37Hz58mGbMmEFz5syhpKQkmjp1qrgkJydr9qmqqqKxY8fSihUr9L5GTk6OuLz33nvieRs3bqTdu3eL1wQA6EgNUkcDpAhf9RBbOmqQAIyalUqlknXVRM4YjRw5klavXi3uK5VKCgkJERmeRYsW3bD/tGnTRAC0c+dOzbbRo0fTkCFDaO3atS32zcjIoPDwcBFI8eM3y0r93//9n3htG5ubf+CVl5eTu7u7yDq5ubl14IwBwBz8/uPDlHjlGo0f4E93Rvnd8PgjcaF6n8frsN3y931i9ttrvxtICuvWC7xbew0A6Lz2/v2WNYNUX19Px48fp/Hjx18/IGtrcf/IkSN6n8PbtfdnnHFqbf/2kt6o1oKjuro68aZqXwDAcnW2BinQzUG0BWhSqai0Wr1UCQAYH1kDpKKiImpqaiJ/f/8W2/l+Xl6e3ufw9o7s397jePPNN2nevHmt7rN8+XIRcUoXznIBgOXSDLF1cBabtbUVhXk7a/ohAYBxkr0GSW6cCZo8eTJFR0fTa6+91up+ixcvFlkm6ZKVldWjxwkA5lGkrV2HVFSJDBKAser4b7YB+fj4kEKhoPz8/Bbb+X5AQIDe5/D2juzfloqKCpo0aRK5urrSN998Q7a2rS84aW9vLy4AAKyyk0NsLNxHHSAVIoMEYLRkzSDZ2dnR8OHDae/evZptXKTN9+Pj4/U+h7dr78/27NnT6v5tZY64FQAfw44dO0TLAACA9qhrbLq+DlsHh9hYhM/1JUcAwDjJmkFiPMV/1qxZNGLECBo1ahStWrVKzCSbPXu2eHzmzJkUHBwsaoDYggULaNy4cbRy5UoxNLZ582ZKTEykdevWtehzlJmZKabys5SUFHHNWSa+SMFRdXU1ffHFFy2Krn19fUVWCwCgNdeq1Ouo8QQ0Bzv9nxebEjJbfX5mSbW4LqpAgARgrGQPkHjafmFhIS1dulQUWvN0fO5JJBVic6DDM9skY8aMoU2bNtErr7xCS5YsocjISNq+fTsNGjRIsw9nhKQAi02fPl1cc68lrjPifksJCQliW9++fVscT3p6umhaCQDQmuIqdWDjZGdD1u1ch02bj4uduC6vbRTZKHsbfCkDMDay90EyVeiDBGC5fk0tpEf/fZT83expwV39OvUab313jqrrm+iZO/pSkIej3n3QBwnAQvsgAQCYopIq9ewz507UH0l8XNSTPlCHBGCcECABAHRQcfP0/M5M8Zf4IkACMGoIkAAAOptB6sQUf906JPRCAjBOCJAAADpZpO3chSE2b2SQAIwaAiQAADmG2FyvB0iYKwNgfBAgAQB0eoit8wGSl7MdcYOA2galpis3ABgPBEgAADLUINkqrMnDSb28EeqQAIwPAiQAgA4qNsA0f+2p/sWoQwIwOgiQAAA6oKFJSWU1DV0eYtMOkLBoLYDxQYAEANAB16rV2SOuH3JqZR229vLRFGpjiA3A2CBAAgDoRP2Ro52iU+uw6e2FhEVrAYwOAiQAgB5eZkR3iI1fs0mJqf4AxgQBEgBAB5RVq+uPujq8xtwdbcnG2oqaVCoqbR66AwDjgAAJAKADSpsLtHmIrat4iA6L1gIYJwRIAACdKNI2RAaJeWNNNgCjhAAJAKBTQ2xdr0FivpjqD2CUECABAHRAabXhhtgYhtgAjBMCJACATgyxOdoaKEBq7oUkLYALAMYBARIAQCeKtA1VgyT1QuLu3PWNSoO8JgB0HQIkAAAZa5D4daRgC8NsAMYDARIAgIyz2BjWZAMwPgiQAADaScUNHQ3YB0ni11yHVIglRwCMBgIkAIB2qmlo0tQJORmoSJv5NgdIBQiQAIwGAiQAgA5O8bdVWJGdjXU3ZJBqDfaaANA1CJAAADoYILk72pGVlZXBXtfX1UHTTRuL1gIYBwRIAADtJC0o6+Fka9DX5dfjrBQHR1IROADICwESAEA7SQXangYOkLQXrUWhNoBxQIAEANCJITZDQ6E2gHFBgAQA0E7XummIjaFQG8C4IEACAGgnXg6kO4bYtAu1kUECMA4IkAAAOlykbfghNu1mkdyQEgDkhQAJAKCdrmlqkAyfQfJ2sSNrK6K6RiWV1zYa/PUBwAQDpDVr1lBYWBg5ODhQXFwcHT16tM39t27dSlFRUWL/mJgY2rVrV4vHt23bRhMmTCBvb2/Rq+TkyZM3vEZtbS09/fTTYh8XFxd66KGHKD8/3+DnBgDy2JSQ2ealKwvVenZDBsnG2pq8nNWvW4A6JADZyR4gbdmyhRYuXEjLli2jEydOUGxsLE2cOJEKCgr07n/48GGaMWMGzZkzh5KSkmjq1KnikpycrNmnqqqKxo4dSytWrGj15z733HP07bffimDrwIEDlJOTQw8++GC3nCMAmIfuLNJmfs11SJjqDyA/K5XMg92cMRo5ciStXr1a3FcqlRQSEkLz58+nRYsW3bD/tGnTRAC0c+dOzbbRo0fTkCFDaO3atS32zcjIoPDwcBFI8eOSsrIy8vX1pU2bNtHvf/97se3ChQs0YMAAOnLkiHg9XXV1deIiKS8vF8fJr+Xm5magdwMADOVmWaJH4kI7/Joj3/5JBC/f/WUsncoqI0P74WweHbhYSKPCvGjq0OBOHSMAtI3/fru7u9/077esGaT6+no6fvw4jR8//voBWVuL+xyo6MPbtfdnnHFqbX99+Gc2NDS0eB0esgsNDW31dZYvXy7eUOnCwREAWA7+LikNsXVHkTbzd1NnkPLLMcQGIDdZA6SioiJqamoif3//Ftv5fl5ent7n8PaO7N/aa9jZ2ZGHh0e7X2fx4sUi2pQuWVlZ7f55AGD6quubqL5JKW57dEORNguQAqSKWsxkA5CZjdwHYCrs7e3FBQAse5kRO4U1OdkpuuVn+LiqZ7LVNmAmG4BFZ5B8fHxIoVDcMHuM7wcEBOh9Dm/vyP6tvQYP75WWlnbpdQDA8noguTvZitmx3YFnsklrsmGYDcCCAyQe5ho+fDjt3btXs42LtPl+fHy83ufwdu392Z49e1rdXx/+mba2ti1eJyUlhTIzMzv0OgBgeeuwddfwmm4dUl4ZAiQAkxtiS0tLo4iICIMcAE/xnzVrFo0YMYJGjRpFq1atErPUZs+eLR6fOXMmBQcHiyJptmDBAho3bhytXLmSJk+eTJs3b6bExERat26d5jVLSkpEsMNT96Xgh3F2iC9cZM1tAvhne3l5iSp2njXHwZG+GWwAAKXd2ANJN0A6k12GDBKAKWaQ+vbtS3fccQd98cUXouFiV/C0/ffee4+WLl0qpuJzU8fdu3drCrE50MnNzdXsP2bMGDE9nwMi7pn09ddf0/bt22nQoEGafXbs2EFDhw4VARSbPn26uK/dBuCDDz6g++67TzSIvO2220TgxA0mAQD0Ka25PsTWnQLcmofY0CwSwPT6IHEQs2HDBvrqq69ELQ8HOZyR4QyQpWhvHwUAMI8+SGv2X6J3f0ihh4f3oncfju10N+6bKa6so5V7LpKNtRWlvHUPKbhqGwBMow8SZ3o+/PBDMYS1fv16keHhztWcxXn//fepsLCwK8cOAGC0RdqezcuBdBd+fVuFFTUqVZRZUt2tPwsAuqlI28bGRizPwct18LIely5dohdeeEE0UeTaIe2hMQAAU9adC9Vqs7ay0iw5kpJX3q0/CwC6KUDi4uinnnqKAgMDReaIg6PLly+LWWWcXZoyZUpXXh4AwPhmsXVzDZL2TLaUvMpu/1kAYMBZbBwMcQ0Szw6799576fPPPxfXvEwI4/XPNm7cSGFhYZ15eQAAo1PWXKTd3bPYmH9zofbF/Ipu/1kAYMAA6eOPP6Y//elP9Nhjj4nskT5+fn7073//uzMvDwBgtENs3d0HSXvJkfMYYgMwrQCJh9B4YVcpYyThCXG8Rhk/xk0gub8RAIB5DbF1fwYpwF0dIKUXVVF1fSM52WFVKACTqEHq06ePWGhWFzdo5OE1AABzwl/+pCG2nqhBcnWwJVcHG+ImLBfyMMwGYDIBUmutkyorK8nBQf3NBwDAXFTVN1FDk6rHAiQW2JxFOpeDYTYAOXQob8tLczBeqJE7Xzs5OWkea2pqooSEBNEjCQDAHHsg2dlYk6Otokd+ZqC7I13Mr6RzuQiQAIw+QEpKStJkkM6cOSPqjCR8m5f+4Kn+AADmulAtf0HsyQzSWWSQAIw/QNq/f7+45oVkuZM2ltgAAEvQkz2QJEHujuL6Qm45NTYpyUbRpbZ1ANBBnfqN4x5ICI4AwNIWqu2JGWwSLxc7crJTUF2jkjKKq3rs5wJABzNIvKQIN3/kwIhvt2Xbtm3tfVkAAJMaYuspvORIVIArncgsFcNsff1ce+xnA0AHAiRe+VYae+fbAACWVqTdk0NsLDrITQRIXKg9ZUhwj/5sAEtn05FhNX23AQAsJYPUE8uMaIsOVH8ZxVR/ABOpQaqpqaHq6mrN/StXrtCqVavoxx9/NOSxAQAY1TIj7jJkkKQAqbX+cwBgRAHSlClTxAK1rLS0lEaNGkUrV64U23mdNgAAc6Lpou3YsxkkrkGytiIqrqqnvPLaHv3ZAJauUwHSiRMn6NZbbxW3v/76awoICBBZJA6aPvroI0MfIwCAkQyx9WwGycFWQf381cXZp6+W9ejPBrB0nQqQeHjN1VX9S8vDajyrjReuHT16tAiUAADMybXmIu2eHmJjg3up65BOXy3t8Z8NYMk6FSD17duXtm/fTllZWfTDDz/QhAkTxPaCggL0RwIAs1NWI0+RNhvcy0NcI4MEYAIBEq/DxkuKhIWFUVxcHMXHx2uySUOHDjX0MQIAyIaLo+XopK2bQTqTXYZCbQBjXWpE8vvf/57Gjh1Lubm5Yv01yV133UUPPPCAIY8PAEBWlXWN1KhUyVKkzfoHuJKdwloEaVklNRTqfX2RcAAwsgCJcWE2X7TxbDYAAHMiZY/sbazJ0U7R4z/f3kZBUYGuYojt1NVSBEgAxhwgVVVV0d///nfau3evqDtSKpUtHk9LSzPU8QEAGEX9kRzDa9rDbBwg8TDb/bFBsh0HgCXpVID0+OOP04EDB+jRRx+lwMBAzRIkAADmOoNNjuE1yeBgLtTOpFNZmMkGYNQB0vfff0/fffcd3XLLLYY/IgCALiqpqqcfz+VRTX0T3RsTSLaKTs1HEeQs0JYMDlEXaidnl5FSqSJr7h4JAMYXIHl6epKXl5fhjwYAoAt4ltfaA2m0el8qVdU3iW3O9jY0foC/yS1Uq62vrws52FqLc0orqqS+fuo+dADQfTr1terNN98UU/2112MDAJDbkbRiWrH7gggkvJzVQ2K/XCyka1XqIKdLGSQZh9hsFNY0KEidRTqZhX5IAEabQeJ11y5fvkz+/v6iF5Ktre0NS5EAAPS0f/+aLq7/MKKXaLC4/mA6pRVV0a7kXPpjXO9OvWapVKTtLF8GiQ3r7UmJV67Ricxr9PvhvWQ9FgBL0KkAaerUqYY/EgCALrhcWEl7LxQQzxl5clwf+i2thO6LDRLDbWdzyimtsJIifF1MskibDQtVd9Q+ceWarMcBYCk6FSAtW7bM8EcCANAFGw6ps0d3RfmLQIgDpAA3Bxre25OOZVwTPYQ6EyCVGUGRNhsW6imuU/IrqKK2gVwd5D0eAHPX6akdpaWl9K9//YsWL15MJSUlmqG17OzsDr/WmjVrxFCdg4ODWLrk6NGjbe6/detWioqKEvvHxMTQrl27bijU5BopbkHg6OhI48ePp9TU1Bb7XLx4kaZMmUI+Pj5i/TjuDL5///4OHzsAyI9rjL4+flXcfvzW8BaPDQhQrw+ZVljVqdcubq5fkmMdNm1+bg7Uy9OReLWRk5juD2CcAdLp06epX79+tGLFCnrvvfdEsMS2bdsmAqaO2LJlCy1cuFBkpTjA4qVLJk6cKBpQ6nP48GGaMWMGzZkzh5KSksRwH1+Sk5M1+7zzzjv00Ucf0dq1aykhIYGcnZ3Fa9bW1mr2ue+++6ixsZH27dtHx48fFz+Xt+Xl5XXmLQEAGW0/mU21DUoaGORGceEtZ9iG+TiTVXOgIzV97Iiiyjpx7etqT3LjbBg7cQUBEoBRBkgc0Dz22GMiK8NZHMm9995Lv/zyS4de6/3336e5c+fS7NmzKTo6WgQ1Tk5OtH79er37f/jhhzRp0iR68cUXacCAAWJG3bBhw2j16tWa7NGqVavolVdeERmiwYMH0+eff045OTm0fft2sU9RUZE49kWLFonHIyMjRWdwnpWnHWgBgGnYd0H9heqBocE3NK51sFVQsKejuM11SB3BnyeFFeoAyc8IAiRpmO14JuqQAIwyQDp27Bg98cQTN2wPDg7uUAamvr5eZG94CExzQNbW4v6RI0f0Poe3a+/PODsk7Z+eni6OQXsfd3d3MXQn7ePt7U39+/cXgRMvm8KZpE8++YT8/Pxo+PDhen9uXV0dlZeXt7gAgHEsJvtbWrG4fWeUn959InycOzXMVlHXSHWN6qWUfFyMJ4OUlHlNNIwEACMLkOzt7fUGCFzX4+vr2+7X4UxOU1OTaBegje+3Fmjx9rb2l67b2oe/Yf70009iiM7V1VVkwTiTtXv3btEEU5/ly5eLQEu6hISEtPs8AaD7HEwtpIYmFYX7OLdahC1t5yaLHSFlj1ztbWRZqFZXVIArOdoqqKK2kS51MBsGAD0QIP3ud7+jN954gxoaGjQBR2ZmJv31r3+lhx56iIwdp82ffvppkTH69ddfRVE41zHdf//9lJubq/c5XFtVVlamuWRlZfX4cQPAjfaeL2gze8R6ezsRr85xrbqhQ00jpQDJGOqPpIaRsc3LjmC6P4ARBkjcKLKyslJki2pqamjcuHHUt29fkY15++232/06PINMoVBQfn5+i+18PyAgQO9zeHtb+0vXbe3Dhdk7d+6kzZs3i/XkuIbpn//8p5jx9tlnn7WaNePZbtoXAJAXDzPtT7l5gGRvo6Benk4dziJJAZKPkQRI2sNs3LoAAIwsQOIhpj179ogFa3m22DPPPCOm2h84cEDMGGsvOzs7UfOzd+9ezTalUinux8fH630Ob9fen/GxSPuHh4eLQEh7Hx4O5Nls0j7SEilc76SN7/PPBwDTcDq7jIoq68nF3oZGhrW9PmRn6pCMLYPEpPM8mqGuuwIAI2kUyQHExo0bxZT+jIwMMbwmBSU8dKU7g6Q9M+JmzZpFI0aMoFGjRokZaFw4zbPa2MyZM0XxN9cAsQULFoiMFWexJk+eLLJAiYmJtG7dOvE4//xnn32W3nrrLTE7jY/t1VdfpaCgIE0HcA6UuNaIfy73S+LM0aeffioKvPk1AcA07DuvzhTf1s+H7Gza/r7H0/3pYiFlXatp9+sXSlP8jaBAWzIizIsU1laUVVJDOaU1FOShnqEHADIGSBwAcf0RZ4u4bxA3aeRt58+fF9P+OWiSptK317Rp06iwsFAEKlxEPWTIEFEsLRVZc22TdqZnzJgxtGnTJjGNf8mSJSII4p85aNAgzT4vvfSSCLLmzZsnejRxE0h+TaklAQ/t8f2XX36Z7rzzTlFLNXDgQPrf//4nzgsATMOvl4rE9e39Wx9ekwS6q3//iyvrqL55ZtrNFBlhBomzZYOC3OjU1TJKSC+mB4ZiXTYA2QMkzhxxnyMevrrjjjtaPMZ1PZyh4anznPXpCB6i44s+P//88w3bHn74YXFpDWeRuIicL63hjNUPP/zQoeMEAONRVddIp6+qV7aPj/C+6f68NAcHF9wWIL/8etNYU8sgsbgIb3WAlFaCAAnAGGqQvvrqK5G10Q2OGGdiuPHil19+acjjAwDQi1e2b1KqKNjDkUK81AXY7c0i5Za1M0AywgwSk7qFJ6Srl3kCAJkDJF5ihLtYt+aee+6hU6dOGeK4AADaJDWHHN2O7NGNAVKNSQdIXIfE5Z7pRVVU0M5sGAB0Y4DEi9LqNmDUxo9du4appwDQ/RI0AVLbs9e0Bbo7tjuDxNkpaaFaYwuQ3B1tKTpQ3WrkN2SRAOQPkLjrtY1N62VL3NOIl+0AAOip+qOOZJACmjNIeWW1N12q41p1vQiSOFPj5WxHxiYu3LtFoAgAMs9i49lq3DSxtfXKAAC62/Er16ixg/VH0npqNtZWVN+kpMySavXU/5sMr3k52ZGtolMt47pVXIQXrT+UTkcQIAHIHyBx36Cb6egMNgCAnqg/Ytw/yN/NgbJLa+hcbnm7AiQ5h9c2JWS2+lhNfZNYPoUbX3JNlTR8CAAyBEgbNmww0I8FAOhcYKAdIHEWpaO4UJsDpPO55XRvTKBRB0ht4cVzY3p50KmsUjqYWkQPj8AC2gCGZHx5YwCANtQ1NnWo/1FrM9nO5ZS3uV+RkfZA0nZrXx9xfbC5YSYAGA4CJAAwKZnF1Zr6o16eHR9WkoaiOIPUFmPPILGxkeoA6dClopsWnQNAxyBAAgCTwr1/pOG1jq79qD2TLaeslkqr1dP42+yibcQB0rBQT3KyU4gFey/kVch9OABmBQESAJiUtOYAqaMF2hIHW4Vm2j4Xat8sg8Qz34wVL9ArddU+eKlQ7sMBMCsIkADAZPAis1evVXe6/kgS4HbzOiRTGGJjYyN9xfWvqahDAjAkBEgAYDKulFQRl9p0tv5IEuihDpDO51aY9BAbu7W5DuloegnVNjTJfTgAljnNHwBATumF6uE1P1d7+upoVqdfJ9DNsc0htur6RiqtbhC3f7lYSIkZxruEUqSfi8iI5ZXXisVrx/VTZ5QAoGuQQQIAk6s/Cm+jwWNHMkiXCirEsJ2uSwWV4trZ3oac7Iz7eyQXqt8RpQ6K9l8okPtwAMwGAiQAMAkcyGRfqxG3I3xduvRaHo625OZgQw1NKk0wpO1ivnqbv5EPr0nu6O8nrvddKBBLQgFA1yFAAgCTwGunNalUYiV7TyfbLmddBgS6tdoPKTVfXZvk11zMbexu6etDdgpr8R5dbh6GBICuQYAEACYhrUid1Ynwce5U/yNdUoCkrw7pYnOA5O9mGhkkHgqUll3BMBuAYSBAAgCTKtDuav2RJDqo9QySNMTm52oaGSTtYba9F/LlPhQAs2Dc1YcAAJr+R4apP5JEa2WQuG5HykpV1jWKxWxNIYOkvahvVV2jZrr/+oPpoiHmI3GhMh4dgGlDBgkALKr+SNLXz4VsrK3EdH6eIq9bf+RqAjPYtHm72JOPi53oEyUNEQJA5yFAAgCTqT8KN1D9EeMMCwdJ7MSVUs32VGl4zcizR/pEBaizYliXDaDrECABgMksUMsF2t3Rhfqn89frdi6a2Aw2bQOb66ou5JVTo/LG/k4A0H4IkADA+OuPSmoMWqAtuTs6QNM/qKFJHVBcbO6L5G9CBdqSEC8nMaOttkGpCSoBoHMQIAGAydQfeTnbGfS1h/f2FK9ZVtNAx9JLWtQgGXuBtj7WVlYUHeh604V4AeDmECABgMXVH0kU1lZ0V5R6evyP5/KpvLaBcstqTW6Kv77Zedy+QMkV2wDQKQiQAMCoXW4e8upjoOn9uu6O9hfXe87l09eJVzXZI0c7BZkifp/sbKypvLaRTl29XnwOAB2DAAkAjFZNfZOm/1EfX8PWH0lujfQlB1tr0fvojZ3nxLYHhvYiU2WjsKb+/uphth/OomkkQGchQAIAo5VeVEk8SOTjYk8eToatP5JwpoiDJMmz4yPpr5P6kymTZrN9n5yLxWsBOsl0uqABgMW5VFjZrdkjyZPjIqi4so5m3xJO98cGkanrH+BKtgorulJcTcnZ5RTTy13uQwIwOcggAYDRulygnqouNXTsLsN7e9G2p24xi+CI2dsoqH9z08idp3PkPhwAk4QACQCMEk+9L6ysI563FuHTvQGSORocrM4a7TyNYTYAkw2Q1qxZQ2FhYeTg4EBxcXF09OjRNvffunUrRUVFif1jYmJo165dLR7nD4OlS5dSYGAgOTo60vjx4yk1NfWG1/nuu+/Ez+N9PD09aerUqQY/NwDo2uy1YE9Hk51RJvcwG89m4+LzFbtTxMK2uhcAMOIAacuWLbRw4UJatmwZnThxgmJjY2nixIlUUFCgd//Dhw/TjBkzaM6cOZSUlCSCGr4kJydr9nnnnXfoo48+orVr11JCQgI5OzuL16ytvb4g5X//+1969NFHafbs2XTq1Ck6dOgQPfLIIz1yzgDQ/vqjvt00vd/c2SqsaUCAejbbGUz3B+gwK5XMuVfO4IwcOZJWr14t7iuVSgoJCaH58+fTokWLbth/2rRpVFVVRTt37tRsGz16NA0ZMkQERHw6QUFB9Pzzz9MLL7wgHi8rKyN/f3/auHEjTZ8+nRobG0XG6vXXXxeBVnvU1dWJi6S8vFwcJ7+2m5t6rB8ADOOL367Q8l3nqaq+iR4fG04R3RAkPRIX2ubj5pBh4W7aXyRcITcHG3ppUpTotN2R9wDAHPHfb3d395v+/ZY1g1RfX0/Hjx8XQ2CaA7K2FvePHDmi9zm8XXt/xtkhaf/09HTKy8trsQ+/ERyISftwpio7O1v8rKFDh4qhuHvuuadFFkrX8uXLxetIFw6OAKB75JTWiODI3saaent37ww2c9bP30W8h9w0kme0AUD7yRogFRUVUVNTk8juaOP7HOTow9vb2l+6bmuftLQ0cf3aa6/RK6+8IrJRXIN0++23U0mJej0mXYsXLxbRpnTJysrq9HkDQNtSmtdD49lrvBwIdL5ppLT0yJnsMrkPB8CkyF6DJAcexmMvv/wyPfTQQzR8+HDasGGDWOeJC8D1sbe3F6k47QsAdI+LeeoAqV9zR2jovMHNPZDOZpeRErPZAEwjQPLx8SGFQkH5+S3b4fP9gIAAvc/h7W3tL123tQ8PqbHo6OgWAVBERARlZpp+3QGAKSupqtcsL4IAqev6+LmQo62CKuoaKb1I3VcKAIw8QLKzsxPZm71797bI7vD9+Ph4vc/h7dr7sz179mj2Dw8PF4GQ9j5ckMWz2aR9+GdyQJSSkqLZp6GhgTIyMqh3794GP08AaL9fUwvF8iIBbg7k7mgr9+GYPBtra83SI2euYpgNwGSG2HiK/6effkqfffYZnT9/nv785z+LWWo8/Z7NnDlT1P9IFixYQLt376aVK1fShQsXRB1RYmIiPfPMM+JxHiZ79tln6a233qIdO3bQmTNnxGvwzDapzxEPjz355JOitcCPP/4oAiX+uezhhx+W5X0AALX9F9QtPpA9MhxpqZHknDJqUmKYDcAk1mLjafuFhYWisSMXUfN0fQ6ApCJrHvLi2WaSMWPG0KZNm0Rx9ZIlSygyMpK2b99OgwYN0uzz0ksviSBr3rx5VFpaSmPHjhWvyY0lJe+++y7Z2NiIXkg1NTViltu+fftEsTYAyIP/eP+SWiRu9wtA/yND4U7kznYKMTPwUkGlaCIJAEbeB8nc+ygAQPslpBXTtHW/kYOtNb18b3S3zmCzhD5I2r49lUNH0opF0fb0kepzRx8ksETlptAHCQBA2w9n1ZMrBgS4YXq/gQ0L9dQ0j6xtaJL7cACMHgIkADAKnMz+4ay6V1l0c1ExGE6QhwP5udpTo1KFnkgA7YAACQCMwrnccrGwKg+vRfqhRsbQeAKLlEU6kXlN7sMBMHoIkADAqIbXbov0FavQg+HFhngQD1zysiPFldfXlgSAG+FTCACMwo/Nw2sTB+pvEgtdx32luHEkS8oqlftwAIwaAiQAkF1GURVdyKsQhdl3DfCT+3DM2rBQD3GdlHlN1H0BgH4IkABAdjtP54jr+Ahv8nCyk/twzFp0oLsYwrxW3UDHMlCLBNAaBEgAICvOYmw/qQ6QfjckSO7DMXscHMUEqTtrbztxVe7DATBaCJAAQFbncytEd2f+wz1pEOqPesLQ5mG2707noicSQCsQIAGArP53Kltc39nfj9wcsDhtTwjzcSYPJ1uqqGukH8+pZw8CQEsIkABANkqlir5tHl6bguG1HmNtZUVDQ9RZpK+PY5gNQB8ESAAgm8Qr1yinrJZc7W3ojijMXutJUtPIX1MLRYNOAGgJARIAyOabJHX2YsLAAHKwVch9OBbF28VezBrkmf5bE7PkPhwAo4MACQBkUVXXSDuah9ceHtFL7sOxSNNHhYjrrYlXqUmJnkgA2hAgAYBsvY+q6pso3MeZ4sK95D4ci8Rdy7m7Ng+xHbxUJPfhABgVBEgAIIvNx9TDOtNGhoiFVKHn8bDm1Obi+P80/3sAgBoCJADocSl5FZSUWUo21lb00DAMr8lp2shQcf3juTwsYAugBQESAPS4zccyxfX4Af7k62ov9+FYtOggNxrcy50amlT0TZK6JxUAIEACABmKs6XeO1KRMMiLhzmlYU8sYAughgAJAHrUf09cpYraRorwcabbIn3lPhzgNfBig8jRViGWfDmRiQVsARgCJADo0c7ZGw5liNuP3RJG1tYozjYGrg62NHlwoLi9+SiKtQEYAiQA6DEHLhZSelEVuTrYoDjbSIfZdp7OpYraBrkPB0B2CJAAoMesP5QurqePDCFnexu5Dwe0jOjtSRG+zlTT0CSCJABLhwAJAHrE2Zwy+jW1iHhUbWZ8mNyHAzq4FxUHrto9qgAsGQIkAOgR//z5sriePDiIQryc5D4c0OPBYb1Eb6pTWaV0Prdc7sMBkBVy3ADQ7dIKK2nXGfWwzVO395H7cKDZpgR1Pypt/QNc6WxOOb2x8xx9NXe0LMcFYAwQIAFAt1t74LJYNX78AD8aEOhGxhocANHIMC8RIJ3MLKXahiaxHAmAJUKABADdihdC3XZC3aH5qTv6imsEJ8arr5+LWMC2rKaBfjibR1OGBMt9SACyQA0SAHSr1fsuUaNSRfER3jQs1FPuw4GbsLay0vw7SYEtgCVCgAQA3SazuJq2JqpnRD13dz+5DwfaaWioh7j+NbWQCiuwgC1YJgyxAYDBSUNovOYaZ48i/VzEMhZ8AePn42JPIZ6OlHWthr49lUN/Ghsu9yEBWGYGac2aNRQWFkYODg4UFxdHR48ebXP/rVu3UlRUlNg/JiaGdu3a1eJxXmxx6dKlFBgYSI6OjjR+/HhKTU3V+1p1dXU0ZMgQ0QPk5MmTBj0vAEtWVFFHSc3reo0f4C/34UAHDQlRZ5G2n8QwG1gm2QOkLVu20MKFC2nZsmV04sQJio2NpYkTJ1JBQYHe/Q8fPkwzZsygOXPmUFJSEk2dOlVckpOTNfu888479NFHH9HatWspISGBnJ2dxWvW1tbe8HovvfQSBQUFdes5AliiPefzideFjwpwRd8jExTTy0P0RDp9tQyZP7BIsgdI77//Ps2dO5dmz55N0dHRIqhxcnKi9evX693/ww8/pEmTJtGLL75IAwYMoDfffJOGDRtGq1ev1mSPVq1aRa+88gpNmTKFBg8eTJ9//jnl5OTQ9u3bW7zW999/Tz/++CO99957PXKuAJYiq6SazmSXES9Fe3c0skemyMXehsb18xW3tychiwSWR9YapPr6ejp+/DgtXrxYs83a2loMiR05ckTvc3g7Z5y0cXZICn7S09MpLy9PvIbE3d1dDN3xc6dPny625efni8CMn8cB2c3wUBxfJOXl6DILoA9/Sdl9Nk9T7Bvo7ij3IUEn+brai+tNRzMp0N1BlCLoeiQuVIYjAzDzDFJRURE1NTWRv3/Lb5h8n4McfXh7W/tL123twx/gjz32GD355JM0YsSIdh3r8uXLRaAlXUJC1GsWAUBL+1MKKL2oSgzPoPbItEUFuJGtwopKquopt+zGEgUAcyb7EJsc/vGPf1BFRUWLzNXN8L5lZWWaS1YWFnME0NXYpKTluy6I22P6eJOHk53chwRdYGdjTf38XcVtHjIFsCSyBkg+Pj6kUCjEcJc2vh8QEKD3Oby9rf2l67b22bdvnxhus7e3JxsbG+rbV93dl7NJs2bN0vtzeV83N7cWFwBo6b8nrlJqQSU52ipoXD8/uQ8HDCAm2F1cJ2eXiew7gKWQNUCys7Oj4cOH0969ezXblEqluB8fH6/3Obxde3+2Z88ezf7h4eEiENLeh+uFeDabtA/PcDt16pSY1s8XqU0Az6h7++23u+VcAcxddX0jvb/norh9R5QfOdphDS9zwIvX8nBpcVU95ZVjmA0sh+yNIrngmrM2nL0ZNWqUmIFWVVUlZrWxmTNnUnBwsKgBYgsWLKBx48bRypUrafLkybR582ZKTEykdevWice5iPDZZ5+lt956iyIjI0XA9Oqrr4qp/NwOgIWGtiwqdHFxEdd9+vShXr169fA7AGB69K2lxrVH+eV15OlkS6PDvWQ5LjA8exuFGGY7l1suskgougdLIXuANG3aNCosLBSNHbmImps27t69W1NknZmZKWa2ScaMGUObNm0S0/iXLFkigiCeiTZo0KAWvY04yJo3bx6VlpbS2LFjxWtyY0kAMLzKukb65WKhuD0hOoBsFBZZ3mi2BgW7iwDpTHa5KLzXN5sNwNxYqTCo3Ck8bMez2bhgG/VIYOkZpG+SrtKxjGsU7OFIf769j1jwFMxHXUMTvbXrPDUpVfTs+Ejyc73+ZRPT/MFc/37jax4AdElOaQ0lZqiXFLlvcCCCIzNkb6ugCB9ncTslr0LuwwHoEQiQAKDTOAG983SuWFJkcC936u2t/iMK5icqUP1N+3wuAiSwDAiQAKDTknPKKaO4SjQTnDRQf2sOMA9Rzf2QMkuqxIxFAHOHAAkAOqWhSUm7k3PF7VsjfdEU0sx5OtuRv5s9KVVEF/OxeC2YPwRIANApBy8V0bXqBnJ3tKXbItWLmoL5Lz3CLuRhLUowfwiQAKDDymsa6ECKelr/xIEBYkkKMH9RAephtov5FWJGG4A5w6caAHTY7rN5VN+kpFAvJ4rtpV6KAsxfiJcTOdkpqLZBSVdKquQ+HIBuhQAJADokIa2YTmaVklXztH40DbQc3MKhf3Ox9gXMZgMzhwAJADpUmP3q/5LF7ZHhXtTL00nuQwKZpvtfQD8kMHMIkACg3TYeyhAzmHiYZUK0ejkgsCyRfi6ksLKioso6cQEwVwiQAKBd8spqadVPF8Vt7nnkZCf7Uo4gAwdbBYU3d9VGFgnMGQIkAGiXt747R1X1TTQs1IOG9faU+3BARv2bZ7NdyMV0fzBfCJAA4KYOXSoSS4pYWxG9OXUQ1luzcNJ0f+6iXlbTIPfhAHQLBEgA0Kb6RiUtbS7MnhkfRgODMK3f0nm72JOvq7qr9i8X1f2wAMwNAiQAaNO/D6bT5cIq8nGxo+fu7if34YCRZZH2ns+X+1AAugUCJABoVW5ZDf1jX6q4vfieAWJZEQDtZUcOXCxEV20wSwiQAKBVb313nqrrm2hEb096cFiw3IcDRoS7qDvYWov1+E5mXZP7cAAMDgESALRamP1dc2H2G1MGoWM2tKCwtqJ+zV21954vkPtwAAwOARIA6C3MXrbjrLj96OjeFB2kHk4B0FeHtO8CAiQwPwiQAOAGGw+n06WCSvJ2tqOFE/rLfThgpPr5uYoMIzeMzC6tkftwAAwKrXABoIW1P1+m95s7Zt/e31cMswHo42RvQ8NCPSnxyjWRReJsI4C5QAYJAFrYfTZPDLGFeDrS0FB0zIa23TnAT1zvw3R/MDMIkABA4/TVUjqZVUpcjv272GB0zIabuitKvWjxocvFVFnXKPfhABgMAiQAEFQqFb393Xlxe0iIBwV7Osp9SGAC+vm7UJi3k8g6/pyCYm0wHwiQAEAzVTshvYRsrK3o7mh1VgDgZrj9w8RBAeL2D2cxzAbmAwESAIhOyMu/V2ePbunrQx5OdnIfEpiQiQPVAdL+CwVU19gk9+EAGARmsQFYmE0JmTds407IvN6ao62CxvXzleW4wHQN6eVB/m72lF9eR4cvFdMdUerCbQBThgwSgIVTqlSaRn+3RvqQg61C7kMCE2NtbUUToqVhtjy5DwfAIBAgAVg4nrlWVFkvskfxEd5yHw6Y+DDbnnP5WLwWzAICJAALpps9skf2CDopLsKLPJxsqbiqno5cLpb7cAC6DAESgAVD9ggMxVZhTZNjAsXtbUlX5T4cgC5DgARgoZA9AkN7cFiwuN6dnEfV9WgaCabNKAKkNWvWUFhYGDk4OFBcXBwdPXq0zf23bt1KUVFRYv+YmBjatWvXDQ3vli5dSoGBgeTo6Ejjx4+n1NRUzeMZGRk0Z84cCg8PF4/36dOHli1bRvX19d12jgDGBtkjMDRely3Uy4mq65tELRKAKZM9QNqyZQstXLhQBCgnTpyg2NhYmjhxIhUU6O/IevjwYZoxY4YIcJKSkmjq1KnikpycrNnnnXfeoY8++ojWrl1LCQkJ5OzsLF6ztrZWPH7hwgVSKpX0ySef0NmzZ+mDDz4Q+y5ZsqTHzhtATsgeQXc1jZw6VJ1F2nYiW+7DAegSKxWnW2TEGaORI0fS6tWrxX0OXEJCQmj+/Pm0aNGiG/afNm0aVVVV0c6dOzXbRo8eTUOGDBFBDp9OUFAQPf/88/TCCy+Ix8vKysjf3582btxI06dP13sc7777Ln388ceUlpam9/G6ujpxkZSXl4vj5Nd2c3Pr8vsA0JN9kLjv0X8Sr4rs0UsT+yNAgk57JC60xf30oiq6472fydqKKGHJePJ1tZft2AD04b/f7u7uN/37LWsGiYe0jh8/LobANAdkbS3uHzlyRO9zeLv2/oyzQ9L+6enplJeX12IffiM4EGvtNRm/UV5eXq0+vnz5cvE60oWDIwBTxNmj/RcKxW1kj8DQwn2cxVp+PNP/6+Mo1gbTJWsn7aKiImpqahLZHW18n4fB9OHgR9/+vF16XNrW2j66Ll26RP/4xz/ovffea/VYFy9eLIYCdTNIAKYmObuMCivryMHWmkaj9gi6oTN7hI8zncwqpU8OXKa5t4aTjUL2ag6ADrP4pUays7Np0qRJ9PDDD9PcuXNb3c/e3l5cAEyZUqmin1PU2aMxfdA1G7pHbIgH7T6bR6U1DfTT+XyaNEg9/d+cgsC2hhnBPMga1vv4+JBCoaD8/JazHfh+QIC6K6su3t7W/tJ1e14zJyeH7rjjDhozZgytW7fOIOcEYMz4j1VeeS3Z21jTLX185D4cMOOeSCPD1CULGw9nyH04AKYXINnZ2dHw4cNp7969mm1cpM334+Pj9T6Ht2vvz/bs2aPZn6fucyCkvQ8Ph/FsNu3X5MzR7bffLn7+hg0bRO0TgDnjCQz/2HdJ3OahNUc7ZI+g+8SFe4lC7d/SSuh8brnchwPQYbJHBVzX8+mnn9Jnn31G58+fpz//+c9iltrs2bPF4zNnzhT1P5IFCxbQ7t27aeXKlaJO6bXXXqPExER65plnNNNMn332WXrrrbdox44ddObMGfEaPLON2wFoB0ehoaGi7qiwsFDUJ7VWowRgDn6+WEhnssvIVmFFt/RF9gi6l4eTHUUHuYvbn/6qf3YwgDGTvQaJp+1zgMKNHTlA4en6HABJRdaZmZktsjs8HLZp0yZ65ZVXRN+iyMhI2r59Ow0aNEizz0svvSSCrHnz5lFpaSmNHTtWvCY3lpQyTlyYzZdevXq1OB6Zux4AdF/2aK+6WWpcuDe52Mv+qw8W4Na+PmJSwPakbHrq9r7U189F7kMCMJ0+SObeRwHAGBy6VER//FeCqD1aeHc/cnWwlfuQwEJwQ1KufZs8OJDWPDKMTBGKtC3z7ze+RgJYgI+as0czRoUiOIIe9fyEfrT3Qj59dzqX/jyujAYFq4fdTBnnFUqrG8QsvbrGJvrhbB65OtiQu6MthXg5kVsHf8duFoAxBGE9DwESgJn75WIhJaSXkJ3Cmp4YF6FpEgnQEwYEutH9g4Nox6kceu/HFNrw2EhRK2qKQVFaUZX4XcooqqLKuuuL8X5+5EqLff1c7amPrwv18XOm/gFuNDzUk/oHuJKCq9bBZCBAAjDzvkfLv1c3XX00vjcFujvKfUhggZ67ux/tOpMrenBxtsXU+iJxQPTdmVzKLq3RbONYx9PJTvQS49t1jUqqqm+iqrpGKqioE5cjacWa/bnub2ioh1jQNy7CS1yjD5lxQ4AEYMa2n8wWU6w5/f/MHX3lPhyw4OVHnhzXh1bvv0RL/3eWxvT16fAwlFxfMD4+cJn+dTBNLJ3CM0CH9/ak2F4eFOThKPo96aptaKLCijrRrZ6vc0prKLesVmScfk0tEhfaS2RnY01DQzwovo83VdU1UYinIzqOGxkESABmij+o3/shRdzmGUSeznZyHxJYsGfu7CuyMLyY7Tu7L9BbU2PImDU0KenpL0/Qj+fUTYd5fbnJMYHkfJMZoJwV4jokvkimjQyhi/kVlHjlGiVmlNBvacWUX14nhuv4wmysrSjU24kifFyoj69zqwEY9BwESABm6uOfL1NOWS0FujvQ7FvC5D4csHAcOPztgRia8elv9MVvmTQhOoBu6+dLxqhJqaJnt5wUwRHP/LxvcKAYEuts7RTXHnEtFl8eHd1b1DNxoMhDcEcuF9P+lEIxNJdWWCUuP51XD+H5uTqIQCnIw0G0SIj0c8EXnR6Eaf6dhGn+YMwuFVTSvR/+SvVNSlr9yFC6b3BQh2bMAHSX/53MFlkTJzsFzb8zkv58ex8yJvwn8a//PU3/SbwqhtQ+nTmCckpru/SaN5uB9uVvV0TNEheBpxdWiuCJ65n08XK2o77NBeBcCM6BE18HeziSNYrA2wXT/AEsFNdNLPnmjAiO7ozyE8MCAMbi3phAyiypFnU5W45l0txbw2WvvdH+0sA9w3gokGONh4eHdDk4ag/OTPm7OYhLfIS3CNLKahrEz84pq6HsazWihomLxEuq6uloVQkdzVAPzUkcbK2pn78rjejtRaPC1RcOpqDzECCBRbGEhm9fHcuko+kl5GiroDemDDTJKdVgvriu5pFRoaJgO6O4ml7/9pzR/H/Kgdv3ybmaQM5QPZs6mrXl94KXalEv1+Km+WyqrlcPw3GG+HJhpbjmS0ZxFdU2KOn01TJxWX8oXdNugIOmmGB3emlSf6N4j00JAiQAM5KSV0Fv7jynadDXy/N6oSiAsfB2saffD+8lAof/99sV6uXpSE+Mk3eorbqukb46milmq3FgxJkcY+NkZyOOTTdwa2xS0j/3XxYZpvTiKtGWQGo1wJeDl4rEufHzOFji91s3WDKHL4eGhgAJwExwkedTXx4X3yT7+buIoljUG4GxGhjkTvfEBIr+SNyrK8DdgaYMCZblWHhI65uT2WJYy9vZjh4cGmxS2RYeovRxtReX2BAPsY2H5LiW6WxOGV3IrRBdvzlQ4ouviz2NCPMUM/PQWb91CJAAzAB/wHPd0eXCKnJzsKHfDw8haxP6gAfLNLavD/m72dOGQxm08D+nxP+z98den1DQU05mldLZnHJRdzR9VKhRNnDs6JcdbkzJ2SK+cMsCbjNwJrtM9EXjHk3fJ+eJpp1RAW6iXok/Q0wpKOwJCJDArHHqmYtBOc1cWl0vPiS4BsLTyVasm2QuHwi8hMP/TuaI6cR/GBkiPhwBTMGrk6OpsraRth6/Sgs2J5FSperRTBI3cvz2dI64fWeUv5gNZm74M48zdnzh/mhnrpZR4pUSyrpWQ+dyy8WFi9Pn3hYhsmdyF80bC3yKglnhFPmRy+o08qmsMhEQ8RIA+vA0497ezqKbbVSgK9lYm+aHwv87kkFr9l8Wt//2wCBq0n+6AEaJp6aveGiwuM1BEvcfKq6spz+NDe+RGZ8vbD0lhqW5k/U4I+3LZEicHRsZ7iUu+eW1dCyjhI5fuUapBZX00tenRf+0hXf3E72fzOULZGehD1InoQ+SceDUcVJmKR1MLaRfUjkoKiXd/6G5Qy0vtcEFjvy/OwdM16rrRTGmhLvj8pT4D/4Qa1Lfnjjt/vL2M8S/xc+N70cLxkei7ghMilQczMHKsh1nRdE2mzM2nJbcO6BbF3hdfzCd3th5TvQ74p5MPi72ZIk4q9SoVNLaA2mijQAb08eblj8YI75EWurfbwRInYQASb4Otzyt9TBniVKLRMt+3YZq/CHHzdN4/acgdwfReVa3HocDq7yyWlF3kJR5jSqaV+bm4mb+UBje24uM3b9+TaO3vjsvbj82JoyW3R8tvvEhQAJToj17iv8c8dpn7+xWL5Fza6QPfTR9aLd0j75UUEGTPzoovjD9LjaIRhvhrLWeVtfQRAcvF9EvFwupoUklAkdudzAqzIv+OLo3mQsESN0MAZLh6f5h51/WazUNVFxZR1ev1VB9o1IUGfLsDG3cDO2Wvj50a18fKqqsE71DOhp0cZr5p/P5VF3fJL6xvjSxP829NcIoO9N+8dsV2p2cJ4YR2W2RPjRxYIDFp8PBNOmbXr7jVA699LV66Itrgj6aMVQsEmvIjMlDHx8WX5B4uZOJ0f74/dHCn7nfJGWLzt6M3/svH48zyuL1zkCA1M0QIN1cRW2DGOMuKK8TQU1NQ5MIQPjCH1A1zbd5O9/neiEOgnhfHgLjD8fWaoeGhnrQ2L6+4htmdKCbJpDpSvaEj+fU1VLx4cwmRPvTh9OHkqOd8XwolNc20MMfH6GU/Apxf/wAf7qjvy8+3MHs5JbViN/n4qp6Mbvs6Tv60l/uiuzyAq78J+/5rado24lsMVnj+wW30b4LBQY7bnOhUqno19QiMdONgwT+zN3w2MgOfwE1RgiQuhkCpOvZF+7iylNH+XIup5yulFRTflltq2sJdQR3g+YPMV6wkRvLcY8PXrCxtTqhrg4vzRgVQl8dzaLXvj0rgjX+5vTvWSOM4kOBhwIXbD4puv1yXRW/H4N7qXueAJgj/uLEX1h4Gj7jhZenDgmmEC+nTjc43HAoXXTv5kzx//vTKBrT1wfD0m1ILaigzUezxBfZqABX+nzOKLGIrilDgNTNLDFA4g8RnoLL02K5305aYSVdKa4Wa361hlfCdnOwFesE8YcaZ38c7WzI0dZaFE1zdoaDIL7w8Jmdwpqc7RXqNvuOtmQvU0qXO9F+/luGyGJxu36u8eFjkqPbLNdLfXLgMq36KZUalSrxvvBxoEs2WIrTV0tFGwv+I825Uu7bc9cAf9HOoiO/k9uTskX2iL/YvTJ5AD1+a4TYjgCpbXnltbT5aKZolxLm7USb58WLxp6mCgFSN7OkAImHnjgF/fHPl+hSYeUNQ19cyMeLLAa6O4pveL6u9uTuYEuujjZkb2M8w1Od+VDYeCidymsbRc8kDpKeu7tfjx4DT79dsu2MZkiNF54dFuppVMN+AD2Bh96/P5NLSc3ZJP7yxdPyV/4htl3doPl3+bVv1cvwTBsRQn9/KEYzNI0A6eZu6etNf/xXgqgH7ePrTP95Il4sGWOKECB1M3MPkHh4aX9KAe08nUt7m4uXJZwNCvdxEb8kET4u5Odmb7Zdm7m5JHf55c6znOX64vFRPTLD7UpxFb37Q4p4/xkPM756XzQ9MDRYDAECWCrOXO9KzhUr3TNXziKNDqWHh4eI2au6eLmNFd9foN1n88R9/qKz9L7oFhMwECC1z7Wqelr3a5roN8dfhh8fG9Hiy5qprOeGAKmbmWuAVFBeS18kZIoPDJ4RJuHFDTkYGhjkJuqBurM3ibHhRSw/O5Ihus5ycLh6xjAaH+3fLT8rNb+CPvklTQwF8HAax52/H9aLFt87QMzWY/gwB0vHQ/087Lb/QqH48iLhAInXFwtwcxD1SzxLjWeo8u8Sf2Rxr7Bn7ux7w6QG/E61X1FFnQiSOKPHzTX/dEu4phQCARKYZYDEM0bW/nyZvjqWJbJHjIfKpsQG0X2xQRTby92iMxf8nvBq2DzUxcHha/dH0/+N7m2Q2WP82txigF+fZ41IePrxoklRFB3U8v8vfJgDXA+UOBj6IuGKWCqDe/fow01gF90TRf38XfU+jt+pjskrq6VPf00TNWHcb46zcjy7EAESmFWAxH+c+X/0D/ZcFN+yWKiXk+iiyuv2WFKm6Ga4sJPbAHx9/Kq4z4tqclPJjqx7pv1BzN/EeD2k45mlVNXc24nf7QkD/enJcX1oaKj+vi/4MAe4TvqjzC0wfr1YJGbV8h9w/uziLxexvTyof4D+wEiC36mOu3qtmv59MF002uQGu/8X15tmjgkjc/r7jbXYLBh3oX5le7LoTM14dgLPDInwcUZfHT34A/fd3w8WbQbe+SGFvj2VQyeuXKMXJ/YXnXjb01SShy2Ts8vEjD1eRFfCdRTDenvSiN6eovDxfG6FuABA+/Bs2cmDA+U+DIvRy9OJZsaH0cbD6XQxv5K2JGaJYNWUlmq6GWSQLCSDpP0NiceOdyfn0onMUs06ZDw7iofREBi179vq8SslNH9TEuU0BzncH4QzSncN8KPeXs6icJGzcwUVtSLQ4UzRgZRCupB3PejheCrSz5VGhnlS/wA3ZOsAOsEQwzrIIHWtT9LnR66IDDtPIln5cKxRrkCgDUNs3cwUAyQer+dp47xMhdRPhFd0nhgdgGnjnfgw5vYH6w+li9WvdZc/4WJufZ3A+XOjj68LDQp2Fx3AOTgFAHmDKARIXXM+t5y+TLgiFgDn9/rtqYOM+ss2AqRuZmoB0sofU0SjNe7CzHiK5pQhwaLeCLr2QctTX3na8Z5z+WLYUjsw4h5RvBo2D52NDPMSS6hwg0wAAHNy6mop/ScxiziieHxsOL08eYDRBkkIkLqZqQRIXLi4et8lsfI7R/d2NtZ09wB/sXI1hnQM/02Uf514iZWSynrREdzTyQ79VgDAItjwQt//PS1ucz3YiocGd2gSS09BkbaF4/oXjuZ5dhov9si4h9F9g4NEV2jonJsFOBxA8QeCMX4oAAB0pz+MDKEmlYpe3Z5M353OpQu55fTBtCEmu2akUZSbr1mzhsLCwsjBwYHi4uLo6NGjbe6/detWioqKEvvHxMTQrl27bvgWv3TpUgoMDCRHR0caP348paamttinpKSE/vjHP4ro0cPDg+bMmUOVlerZXKasrLqBPv0ljW57Z7+YocbBEc9Kmxnfm/4Y1xvBUQ8EUG1dAADM2YxRobTlidGiPxWv2fm71Yfoha2nKLu0hkyN7AHSli1baOHChbRs2TI6ceIExcbG0sSJE6mgoEDv/ocPH6YZM2aIgCYpKYmmTp0qLsnJyZp93nnnHfroo49o7dq1lJCQQM7OzuI1a2uvT6vm4Ojs2bO0Z88e2rlzJ/3yyy80b948MjVKpUp0X+Ymg3/aeIxGvL2H3t51Xqwjxo0euaHhD8/dRlEBxjsMCAAA5mN4by/a+Zex9ODQYHGfe8eNXbGPZq0/St8kXRULnpsC2WuQOGM0cuRIWr16tbivVCopJCSE5s+fT4sWLbph/2nTplFVVZUIaiSjR4+mIUOGiICITycoKIief/55euGFF8TjPM7o7+9PGzdupOnTp9P58+cpOjqajh07RiNGjBD77N69m+699166evWqeL5cNUjcI+dKcTU1KpVimIybN/Jq7twhlq955hQX+nI/HS64ziiqvmEGFU85n31LGE0dGqxZLBbZCwAA6OkazaTMa2JdycOXi1ts54lCYd7OYqKQu5MtOdkpRGkCT2LhWcBcI8uXmGB3MdHF4mqQ6uvr6fjx47R48WLNNmtrazEkduTIEb3P4e2ccdLG2aHt27eL2+np6ZSXlydeQ8JvBAdi/FwOkPiah9Wk4Ijx/vyzOeP0wAMP3PBz6+rqxEXCb6z0RhvS+v1n6evj2R16jr2tNQ0OdhezpCYO9Kc+fuqusXXVVSQdcXUVmg4CAED3Kdfz97CPh4LWTosWC3DzGpOHLhXThbxyyi6opuyCEjp0k9d89f4BNG1EaLcc583yQ7IGSEVFRdTU1CSyO9r4/oULF/Q+h4MfffvzdulxaVtb+/j5+bV43MbGhry8vDT76Fq+fDm9/vrrN2znbJcxuERE24joeqgJAADQc+Z2w2vOW0XUXcUvFRUVIoHSGky1aSfOcmlnrngokAu9vb29jbbXg6Fx1M0BYVZWllG3NjA0nLdlnbcln7ulnrcln7slnrdKpRLB0c3KaWQNkHx8fEihUFB+fn6L7Xw/ICBA73N4e1v7S9e8jWexae/DdUrSPrpF4I2NjSLgae3n2tvbi4s2HqazRPxLZCm/SNpw3pbHUs/dUs/bks/d0s7bvY3MkVHMYrOzs6Phw4fT3r17W2Rm+H58fLze5/B27f0Zz0ST9g8PDxdBjvY+HCFzbZG0D1+XlpaK+ifJvn37xM/mWiUAAACwbLIPsfGw1axZs0TB9KhRo2jVqlViltrs2bPF4zNnzqTg4GBRA8QWLFhA48aNo5UrV9LkyZNp8+bNlJiYSOvWrROP83DXs88+S2+99RZFRkaKgOnVV18VqTRuB8AGDBhAkyZNorlz54qZbw0NDfTMM8+IAu72zGADAAAA8yZ7gMTT9gsLC0VjRy6Q5mEwnnIvFVlnZmaK2WWSMWPG0KZNm+iVV16hJUuWiCCIZ7ANGjRIs89LL70kgizua8SZorFjx4rX5MaSki+//FIERXfddZd4/Yceekj0ToLW8RAj96vSHWo0dzhvyzpvSz53Sz1vSz53Sz1vk+iDBAAAAGBsZO+kDQAAAGBsECABAAAA6ECABAAAAKADARIAAACADgRIcIO3335bzBZ0cnJqtRkmt1PQvXDLBW0///wzDRs2TMyO6Nu3r1gs2BzOnWdWcosJ3oeXrHnxxRdFo1FTP3dtYWFhN/z7/v3vf2+xz+nTp+nWW28Vs0O5E+8777xD5mDNmjXi/Pm8uC/a0aNHydy89tprN/z7RkVFaR6vra2lp59+WqwU4OLiImb56jboNQW//PIL3X///aJ9C5+jtGanhOco8Qxqbirs6Ogo1uRMTU1tsQ83EP7jH/8omijyZ8KcOXOosrKSTPm8H3vssRv+/bn1jamft6EhQAK9iwg//PDD9Oc//7nN/TZs2EC5ubmai9RnSlo0mIOIO+64g06ePCl6Uz3++OP0ww8/kCmfO68dyOfF+x0+fJg+++wzEfzwh6ypn7uuN954o8W/7/z581s0X50wYQL17t1bNFx99913xR9dqR+ZqdqyZYvozcbTnk+cOEGxsbFiMWzdzvvmYODAgS3+fQ8ePKh57LnnnqNvv/2Wtm7dSgcOHKCcnBx68MEHydRwuxf+N+SgVx8O6rm9C/fD42bCzs7O4t+bA0QJBwlnz54VDYl37twpgg9uIWPK5804INL+9//qq69aPP5HEzxvg+Np/gD6bNiwQeXu7q73Mf5f55tvvmn1uS+99JJq4MCBLbZNmzZNNXHiRJUpn/uuXbtU1tbWqry8PM22jz/+WOXm5qaqq6szi3NnvXv3Vn3wwQetPv7Pf/5T5enpqTln9te//lXVv3//HjrC7jFq1CjV008/rbnf1NSkCgoKUi1fvlxlTpYtW6aKjY3V+1hpaanK1tZWtXXrVs228+fPi9/5I0eOqEyV7meWUqlUBQQEqN59990W525vb6/66quvxP1z586J5x07dkyzz/fff6+ysrJSZWdnq0yBvs/qWbNmqaZMmdLqc8zhvA0BGSToNE7B83p63AF9/fr1Il0tOXLkiEhXa+NvZrzdlPHxx8TEaBqZSufFGRX+tmVO585DajzEMnToUJEh0h5G5HO57bbbxHJB2ueYkpJC165dI1PEWUHOhmn/23ETWb5vav927cFDSTwEExERIbIFPHTM+D3g1QW03wcefgsNDTWr94EzvdycWPs8eX0uHlaVzpOveXiJV3qQ8P78/wVnnEwZlwFwiUD//v1Fxry4uFjzmDmft0l10gbTxMMvd955p6jD+fHHH+mpp54S49N/+ctfxOP8waMdRDC+z4FETU2NGO83Ra2dl/SYuZw7/ztyDZWXl5cYSly8eLFIw7///vuac+RlfFp7Hzw9PcnUFBUViSFUff92Fy5cIHPCQQAPDfMfR/53ff3110U9WXJysvj348BXtwaP3wfp/3FzIJ2Lvn9v7d9lDiK02djYiN8LU34veHiNh0z5d/jy5ctiVYp77rlHBEa8gLy5nndHIUCyEIsWLaIVK1a0uc/58+dbFGq2hde3k3CGgce8OcsgBUjmfO6mqiPvA9fhSAYPHiz+YD7xxBNiTUQsSWD6+I+h9r8vB0xcT/af//zHJAJ46Bped1TCGXH+f6BPnz4iq8TLb4EaAiQL8fzzz4uZC23hVHtn8Qfsm2++SXV1deIPaEBAwA2zXvg+z4jo6Q9gQ547n5furCbpPPkx6dpYzt1Q7wP/+/IQW0ZGhsg6tHaO2u+DqeHhYv72rO+8TPWc2ouzRf369aNLly7R3XffLYYbeR1L7SySub0P0rnwefEsNgnf5zVBpX10C/T594BneJnTe8G/9/z/P//7c4BkKed9MwiQLISvr6+4dBeercXDKlJ2IT4+nnbt2tViH54NwdtN+dz5+LkVAH94SCloPi8OfqKjo43u3A31PvC/L9cfSOfM5/Lyyy+LWhVbW1vNOXLwZIrDa4yzZMOHD6e9e/dqZmQqlUpxnxe2Nmc8PM5DLY8++qh4D/jflM+bp/czri3jGiW5/x82JB5e4j/2fJ5SQMTD4FxjI81i5fPlQJHrsvh9Yfv27RP/X/CXBnNx9epVUYMkBYqWct43ZZBSbzArV65cUSUlJalef/11lYuLi7jNl4qKCvH4jh07VJ9++qnqzJkzqtTUVDGjycnJSbV06VLNa6SlpYltL774opgBs2bNGpVCoVDt3r1bZcrn3tjYqBo0aJBqwoQJqpMnT4rz8fX1VS1evNjkz11y+PBhMYONz+/y5cuqL774QpzjzJkzW8z28ff3Vz366KOq5ORk1ebNm8U5f/LJJypTxufBs5g2btwoZvLMmzdP5eHh0WLWojl4/vnnVT///LMqPT1ddejQIdX48eNVPj4+qoKCAvH4k08+qQoNDVXt27dPlZiYqIqPjxcXU8O/t9LvMP+5e//998Vt/j1nf//738W/7//+9z/V6dOnxcyu8PBwVU1NjeY1Jk2apBo6dKgqISFBdfDgQVVkZKRqxowZKlM9b37shRdeEDMS+d//p59+Ug0bNkycV21trUmft6EhQIIb8BRQ/qXSvezfv18z3XPIkCEigHB2dhbThdeuXSumRGvj/Xk/Ozs7VUREhJg6b+rnzjIyMlT33HOPytHRUfxR4T82DQ0NJn/ukuPHj6vi4uJEmwMHBwfVgAEDVH/7299afHiyU6dOqcaOHSsCiuDgYPHHxhz84x//EMEB/9vxtP/ffvtNZW647URgYKA4R/634/uXLl3SPM4BwlNPPSVaOXDg+8ADD6hyc3NVpoZ/D/X9PvPvuTTV/9VXXxXBPv9/fNddd6lSUlJavEZxcbEIDPjzjtt5zJ49W/OFyRTPu7q6WnzB4y893M6BW3rMnTv3hi8BxSZ43oZmxf+5eZ4JAAAAwHKgDxIAAACADgRIAAAAADoQIAEAAADoQIAEAAAAoAMBEgAAAIAOBEgAAAAAOhAgAQAAAOhAgAQAAACgAwESAAAAgA4ESABgFm6//XZ69tlnyVgY2/EAQMcgQAIAaFZfXy/3IQCAkUCABAAm77HHHqMDBw7Qhx9+SFZWVuJy+fJlmjNnDoWHh5OjoyP1799fPK77vKlTp9Lbb79NQUFBYh92+PBhGjJkCDk4ONCIESNo+/bt4jVPnjypeW5ycjLdc8895OLiQv7+/vToo49SUVFRq8eTkZHRw+8KAHSFTZeeDQBgBDgQuXjxIg0aNIjeeOMNsc3T05N69epFW7duJW9vbxH0zJs3jwIDA+kPf/iD5rl79+4lNzc32rNnj7hfXl5O999/P9177720adMmunLlyg1DZaWlpXTnnXfS448/Th988AHV1NTQX//6V/G6+/bt03s8vr6+PfqeAEDXIEACAJPn7u5OdnZ25OTkRAEBAZrtr7/+uuY2Z5KOHDlC//nPf1oESM7OzvSvf/1LPJ+tXbtWZHw+/fRTkUGKjo6m7Oxsmjt3ruY5q1evpqFDh9Lf/vY3zbb169dTSEiICIz69eun93gAwHQgQAIAs7VmzRoRuGRmZoosD9cY8dCZtpiYGE1wxFJSUmjw4MEiOJKMGjWqxXNOnTpF+/fvF8NrunhojwMkADBtCJAAwCxt3ryZXnjhBVq5ciXFx8eTq6srvfvuu5SQkNBiP84gdVRlZaUYhluxYsUNj/EQHgCYPgRIAGAWOAvU1NSkuX/o0CEaM2YMPfXUUy2yOzfDhdpffPEF1dXVkb29vdh27NixFvsMGzaM/vvf/1JYWBjZ2Ni063gAwLRgFhsAmAUOVjg7xLPFeDZZZGQkJSYm0g8//CDqgl599dUbAh19HnnkEVIqlaKg+/z58+L57733nniMa5PY008/TSUlJTRjxgzxmhx48X6zZ8/WBEW6x8OvCQCmAwESAJgFHk5TKBSiqJpnjE2cOJEefPBBmjZtGsXFxVFxcXGLbFJreEbbt99+K6b0c73Syy+/TEuXLhWPSXVJ3BKAM1QcDE2YMEHUMfFMNw8PD7K2ttZ7PFwHBQCmw0qlUqnkPggAAGP25ZdfiuxQWVmZ6KkEAOYPNUgAADo+//xzioiIoODgYDFjTepxhOAIwHIgQAIA0JGXlyeG1fiaZ6U9/PDDots2AFgODLEBAAAA6ECRNgAAAIAOBEgAAAAAOhAgAQAAAOhAgAQAAACgAwESAAAAgA4ESAAAAAA6ECABAAAA6ECABAAAAEAt/X8tBNchsSDTEwAAAABJRU5ErkJggg==",
      "text/plain": [
       "<Figure size 640x480 with 1 Axes>"
      ]
     },
     "metadata": {},
     "output_type": "display_data"
    }
   ],
   "source": [
    "sns.distplot(df[\"target\"], kde=True)"
   ]
  },
  {
   "cell_type": "code",
   "execution_count": 10,
   "id": "6ffe8322",
   "metadata": {},
   "outputs": [
    {
     "data": {
      "application/vnd.microsoft.datawrangler.viewer.v0+json": {
       "columns": [
        {
         "name": "index",
         "rawType": "int64",
         "type": "integer"
        },
        {
         "name": "departure_point",
         "rawType": "object",
         "type": "string"
        },
        {
         "name": "arrival_point",
         "rawType": "object",
         "type": "string"
        },
        {
         "name": "departure_time",
         "rawType": "datetime64[ns]",
         "type": "datetime"
        },
        {
         "name": "arrival_time",
         "rawType": "datetime64[ns]",
         "type": "datetime"
        },
        {
         "name": "flight_status",
         "rawType": "object",
         "type": "string"
        },
        {
         "name": "aircraft_code",
         "rawType": "object",
         "type": "string"
        },
        {
         "name": "target",
         "rawType": "float64",
         "type": "float"
        },
        {
         "name": "duration",
         "rawType": "float64",
         "type": "float"
        }
       ],
       "ref": "5cf7f9d1-6ffa-4bee-b551-245a5db02eed",
       "rows": [
        [
         "0",
         "TUN",
         "IST",
         "2016-01-16 04:10:00",
         "2016-01-16 06:45:00",
         "ATA",
         "TU 32AIMN",
         "-9.0",
         "9300.0"
        ],
        [
         "1",
         "DJE",
         "NTE",
         "2016-01-17 14:10:00",
         "2016-01-17 17:00:00",
         "ATA",
         "TU 736IOK",
         "-27.0",
         "10200.0"
        ],
        [
         "2",
         "TUN",
         "MED",
         "2016-01-20 19:40:00",
         "2016-01-21 00:00:00",
         "ATA",
         "TU 320IMR",
         "-50.0",
         "15600.0"
        ],
        [
         "3",
         "IST",
         "TUN",
         "2016-01-21 20:10:00",
         "2016-01-21 23:00:00",
         "ATA",
         "TU 320IMU",
         "-18.0",
         "10200.0"
        ],
        [
         "4",
         "CMN",
         "TUN",
         "2016-01-22 17:45:00",
         "2016-01-22 20:10:00",
         "ATA",
         "TU 320IMR",
         "-23.0",
         "8700.0"
        ]
       ],
       "shape": {
        "columns": 8,
        "rows": 5
       }
      },
      "text/html": [
       "<div>\n",
       "<style scoped>\n",
       "    .dataframe tbody tr th:only-of-type {\n",
       "        vertical-align: middle;\n",
       "    }\n",
       "\n",
       "    .dataframe tbody tr th {\n",
       "        vertical-align: top;\n",
       "    }\n",
       "\n",
       "    .dataframe thead th {\n",
       "        text-align: right;\n",
       "    }\n",
       "</style>\n",
       "<table border=\"1\" class=\"dataframe\">\n",
       "  <thead>\n",
       "    <tr style=\"text-align: right;\">\n",
       "      <th></th>\n",
       "      <th>departure_point</th>\n",
       "      <th>arrival_point</th>\n",
       "      <th>departure_time</th>\n",
       "      <th>arrival_time</th>\n",
       "      <th>flight_status</th>\n",
       "      <th>aircraft_code</th>\n",
       "      <th>target</th>\n",
       "      <th>duration</th>\n",
       "    </tr>\n",
       "  </thead>\n",
       "  <tbody>\n",
       "    <tr>\n",
       "      <th>0</th>\n",
       "      <td>TUN</td>\n",
       "      <td>IST</td>\n",
       "      <td>2016-01-16 04:10:00</td>\n",
       "      <td>2016-01-16 06:45:00</td>\n",
       "      <td>ATA</td>\n",
       "      <td>TU 32AIMN</td>\n",
       "      <td>-9.0</td>\n",
       "      <td>9300.0</td>\n",
       "    </tr>\n",
       "    <tr>\n",
       "      <th>1</th>\n",
       "      <td>DJE</td>\n",
       "      <td>NTE</td>\n",
       "      <td>2016-01-17 14:10:00</td>\n",
       "      <td>2016-01-17 17:00:00</td>\n",
       "      <td>ATA</td>\n",
       "      <td>TU 736IOK</td>\n",
       "      <td>-27.0</td>\n",
       "      <td>10200.0</td>\n",
       "    </tr>\n",
       "    <tr>\n",
       "      <th>2</th>\n",
       "      <td>TUN</td>\n",
       "      <td>MED</td>\n",
       "      <td>2016-01-20 19:40:00</td>\n",
       "      <td>2016-01-21 00:00:00</td>\n",
       "      <td>ATA</td>\n",
       "      <td>TU 320IMR</td>\n",
       "      <td>-50.0</td>\n",
       "      <td>15600.0</td>\n",
       "    </tr>\n",
       "    <tr>\n",
       "      <th>3</th>\n",
       "      <td>IST</td>\n",
       "      <td>TUN</td>\n",
       "      <td>2016-01-21 20:10:00</td>\n",
       "      <td>2016-01-21 23:00:00</td>\n",
       "      <td>ATA</td>\n",
       "      <td>TU 320IMU</td>\n",
       "      <td>-18.0</td>\n",
       "      <td>10200.0</td>\n",
       "    </tr>\n",
       "    <tr>\n",
       "      <th>4</th>\n",
       "      <td>CMN</td>\n",
       "      <td>TUN</td>\n",
       "      <td>2016-01-22 17:45:00</td>\n",
       "      <td>2016-01-22 20:10:00</td>\n",
       "      <td>ATA</td>\n",
       "      <td>TU 320IMR</td>\n",
       "      <td>-23.0</td>\n",
       "      <td>8700.0</td>\n",
       "    </tr>\n",
       "  </tbody>\n",
       "</table>\n",
       "</div>"
      ],
      "text/plain": [
       "  departure_point arrival_point      departure_time        arrival_time   \n",
       "0             TUN           IST 2016-01-16 04:10:00 2016-01-16 06:45:00  \\\n",
       "1             DJE           NTE 2016-01-17 14:10:00 2016-01-17 17:00:00   \n",
       "2             TUN           MED 2016-01-20 19:40:00 2016-01-21 00:00:00   \n",
       "3             IST           TUN 2016-01-21 20:10:00 2016-01-21 23:00:00   \n",
       "4             CMN           TUN 2016-01-22 17:45:00 2016-01-22 20:10:00   \n",
       "\n",
       "  flight_status aircraft_code  target  duration  \n",
       "0           ATA     TU 32AIMN    -9.0    9300.0  \n",
       "1           ATA     TU 736IOK   -27.0   10200.0  \n",
       "2           ATA     TU 320IMR   -50.0   15600.0  \n",
       "3           ATA     TU 320IMU   -18.0   10200.0  \n",
       "4           ATA     TU 320IMR   -23.0    8700.0  "
      ]
     },
     "execution_count": 10,
     "metadata": {},
     "output_type": "execute_result"
    }
   ],
   "source": [
    "fd = prepared_train_data(fd_train)\n",
    "fd.head()"
   ]
  },
  {
   "cell_type": "code",
   "execution_count": 11,
   "id": "90874907",
   "metadata": {},
   "outputs": [
    {
     "data": {
      "application/vnd.microsoft.datawrangler.viewer.v0+json": {
       "columns": [
        {
         "name": "index",
         "rawType": "int64",
         "type": "integer"
        },
        {
         "name": "departure_point",
         "rawType": "object",
         "type": "string"
        },
        {
         "name": "arrival_point",
         "rawType": "object",
         "type": "string"
        },
        {
         "name": "departure_time",
         "rawType": "datetime64[ns]",
         "type": "datetime"
        },
        {
         "name": "arrival_time",
         "rawType": "datetime64[ns]",
         "type": "datetime"
        },
        {
         "name": "flight_status",
         "rawType": "object",
         "type": "string"
        },
        {
         "name": "aircraft_code",
         "rawType": "object",
         "type": "string"
        },
        {
         "name": "target",
         "rawType": "float64",
         "type": "float"
        },
        {
         "name": "duration",
         "rawType": "float64",
         "type": "float"
        }
       ],
       "ref": "5cf7f9d1-6ffa-4bee-b551-245a5db02eed",
       "rows": [
        [
         "0",
         "TUN",
         "IST",
         "2016-01-16 04:10:00",
         "2016-01-16 06:45:00",
         "ATA",
         "TU 32AIMN",
         "-9.0",
         "9300.0"
        ],
        [
         "1",
         "DJE",
         "NTE",
         "2016-01-17 14:10:00",
         "2016-01-17 17:00:00",
         "ATA",
         "TU 736IOK",
         "-27.0",
         "10200.0"
        ],
        [
         "2",
         "TUN",
         "MED",
         "2016-01-20 19:40:00",
         "2016-01-21 00:00:00",
         "ATA",
         "TU 320IMR",
         "-50.0",
         "15600.0"
        ],
        [
         "3",
         "IST",
         "TUN",
         "2016-01-21 20:10:00",
         "2016-01-21 23:00:00",
         "ATA",
         "TU 320IMU",
         "-18.0",
         "10200.0"
        ],
        [
         "4",
         "CMN",
         "TUN",
         "2016-01-22 17:45:00",
         "2016-01-22 20:10:00",
         "ATA",
         "TU 320IMR",
         "-23.0",
         "8700.0"
        ]
       ],
       "shape": {
        "columns": 8,
        "rows": 5
       }
      },
      "text/html": [
       "<div>\n",
       "<style scoped>\n",
       "    .dataframe tbody tr th:only-of-type {\n",
       "        vertical-align: middle;\n",
       "    }\n",
       "\n",
       "    .dataframe tbody tr th {\n",
       "        vertical-align: top;\n",
       "    }\n",
       "\n",
       "    .dataframe thead th {\n",
       "        text-align: right;\n",
       "    }\n",
       "</style>\n",
       "<table border=\"1\" class=\"dataframe\">\n",
       "  <thead>\n",
       "    <tr style=\"text-align: right;\">\n",
       "      <th></th>\n",
       "      <th>departure_point</th>\n",
       "      <th>arrival_point</th>\n",
       "      <th>departure_time</th>\n",
       "      <th>arrival_time</th>\n",
       "      <th>flight_status</th>\n",
       "      <th>aircraft_code</th>\n",
       "      <th>target</th>\n",
       "      <th>duration</th>\n",
       "    </tr>\n",
       "  </thead>\n",
       "  <tbody>\n",
       "    <tr>\n",
       "      <th>0</th>\n",
       "      <td>TUN</td>\n",
       "      <td>IST</td>\n",
       "      <td>2016-01-16 04:10:00</td>\n",
       "      <td>2016-01-16 06:45:00</td>\n",
       "      <td>ATA</td>\n",
       "      <td>TU 32AIMN</td>\n",
       "      <td>-9.0</td>\n",
       "      <td>9300.0</td>\n",
       "    </tr>\n",
       "    <tr>\n",
       "      <th>1</th>\n",
       "      <td>DJE</td>\n",
       "      <td>NTE</td>\n",
       "      <td>2016-01-17 14:10:00</td>\n",
       "      <td>2016-01-17 17:00:00</td>\n",
       "      <td>ATA</td>\n",
       "      <td>TU 736IOK</td>\n",
       "      <td>-27.0</td>\n",
       "      <td>10200.0</td>\n",
       "    </tr>\n",
       "    <tr>\n",
       "      <th>2</th>\n",
       "      <td>TUN</td>\n",
       "      <td>MED</td>\n",
       "      <td>2016-01-20 19:40:00</td>\n",
       "      <td>2016-01-21 00:00:00</td>\n",
       "      <td>ATA</td>\n",
       "      <td>TU 320IMR</td>\n",
       "      <td>-50.0</td>\n",
       "      <td>15600.0</td>\n",
       "    </tr>\n",
       "    <tr>\n",
       "      <th>3</th>\n",
       "      <td>IST</td>\n",
       "      <td>TUN</td>\n",
       "      <td>2016-01-21 20:10:00</td>\n",
       "      <td>2016-01-21 23:00:00</td>\n",
       "      <td>ATA</td>\n",
       "      <td>TU 320IMU</td>\n",
       "      <td>-18.0</td>\n",
       "      <td>10200.0</td>\n",
       "    </tr>\n",
       "    <tr>\n",
       "      <th>4</th>\n",
       "      <td>CMN</td>\n",
       "      <td>TUN</td>\n",
       "      <td>2016-01-22 17:45:00</td>\n",
       "      <td>2016-01-22 20:10:00</td>\n",
       "      <td>ATA</td>\n",
       "      <td>TU 320IMR</td>\n",
       "      <td>-23.0</td>\n",
       "      <td>8700.0</td>\n",
       "    </tr>\n",
       "  </tbody>\n",
       "</table>\n",
       "</div>"
      ],
      "text/plain": [
       "  departure_point arrival_point      departure_time        arrival_time   \n",
       "0             TUN           IST 2016-01-16 04:10:00 2016-01-16 06:45:00  \\\n",
       "1             DJE           NTE 2016-01-17 14:10:00 2016-01-17 17:00:00   \n",
       "2             TUN           MED 2016-01-20 19:40:00 2016-01-21 00:00:00   \n",
       "3             IST           TUN 2016-01-21 20:10:00 2016-01-21 23:00:00   \n",
       "4             CMN           TUN 2016-01-22 17:45:00 2016-01-22 20:10:00   \n",
       "\n",
       "  flight_status aircraft_code  target  duration  \n",
       "0           ATA     TU 32AIMN    -9.0    9300.0  \n",
       "1           ATA     TU 736IOK   -27.0   10200.0  \n",
       "2           ATA     TU 320IMR   -50.0   15600.0  \n",
       "3           ATA     TU 320IMU   -18.0   10200.0  \n",
       "4           ATA     TU 320IMR   -23.0    8700.0  "
      ]
     },
     "execution_count": 10,
     "metadata": {},
     "output_type": "execute_result"
    }
   ],
   "source": [
    "df_test = prepared_test_data(fd_test)\n",
    "\n",
    "df_test.to_csv(\"data/preprocessed_test_data.csv\", index=False)"
   ]
  },
  {
   "cell_type": "code",
   "execution_count": null,
   "id": "5a555187",
   "metadata": {},
   "outputs": [],
   "source": []
  }
 ],
 "metadata": {
  "kernelspec": {
   "display_name": ".venv",
   "language": "python",
   "name": "python3"
  },
  "language_info": {
   "codemirror_mode": {
    "name": "ipython",
    "version": 3
   },
   "file_extension": ".py",
   "mimetype": "text/x-python",
   "name": "python",
   "nbconvert_exporter": "python",
   "pygments_lexer": "ipython3",
   "version": "3.11.3"
  }
 },
 "nbformat": 4,
 "nbformat_minor": 5
}<|MERGE_RESOLUTION|>--- conflicted
+++ resolved
@@ -334,33 +334,13 @@
    ],
    "source": [
     "df = prepared_train_data(fd_train)\n",
-<<<<<<< HEAD
     "df.head()"
-=======
-    "df"
    ]
   },
   {
    "cell_type": "code",
    "execution_count": 8,
    "id": "5d3ce3e3",
-   "metadata": {},
-   "outputs": [],
-   "source": [
-    "df.describe()"
->>>>>>> e013dfc6
-   ]
-  },
-  {
-   "cell_type": "code",
-<<<<<<< HEAD
-   "execution_count": 8,
-   "id": "5d3ce3e3",
-=======
-
-   "execution_count": 9,
-   "id": "c9f64162",
->>>>>>> e013dfc6
    "metadata": {},
    "outputs": [],
    "source": [
